--- conflicted
+++ resolved
@@ -1415,12 +1415,9 @@
 		ServiceAccountName:      serviceAccName,
 		ImagePullPolicy:         imagePullPolicy,
 		EnableForceDetach:       enableForceDetach,
-<<<<<<< HEAD
 		CloudProvider:           cloudProvider,
-=======
 		ACPImage:                acpImage,
 		EnableACP:               enableACP,
->>>>>>> 6e98a01d
 	}
 
 	newDeploymentYAML := k8sclient.GetCSIDeploymentYAML(deploymentArgs)
