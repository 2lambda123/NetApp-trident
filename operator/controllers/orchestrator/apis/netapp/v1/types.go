--- conflicted
+++ resolved
@@ -62,12 +62,9 @@
 	NodePluginTolerations        []Toleration      `json:"nodePluginTolerations,omitempty"`
 	Windows                      bool              `json:"windows,omitempty"`
 	ImagePullPolicy              string            `json:"imagePullPolicy,omitempty"`
-<<<<<<< HEAD
 	CloudProvider                string            `json:"cloudProvider,omitempty"`
-=======
 	EnableACP                    bool              `json:"enableACP,omitempty"`
 	ACPImage                     string            `json:"acpImage,omitempty"`
->>>>>>> 6e98a01d
 }
 
 // Toleration
