// Copyright 2022 NetApp, Inc. All Rights Reserved.

package cmd

import (
	"encoding/json"
	"errors"
	"fmt"
	"io/ioutil"
	"os"
	"path"
	"regexp"
	"strconv"
	"strings"
	"time"

	"github.com/cenkalti/backoff/v4"
	"github.com/ghodss/yaml"
	log "github.com/sirupsen/logrus"
	"github.com/spf13/cobra"
	appsv1 "k8s.io/api/apps/v1"
	v1 "k8s.io/api/core/v1"
	policy "k8s.io/api/policy/v1beta1"
	apiextensionv1 "k8s.io/apiextensions-apiserver/pkg/apis/apiextensions/v1"
	"k8s.io/apimachinery/pkg/types"

	"github.com/netapp/trident/cli/api"
	k8sclient "github.com/netapp/trident/cli/k8s_client"
	tridentconfig "github.com/netapp/trident/config"
	. "github.com/netapp/trident/logging"
	crdclient "github.com/netapp/trident/persistent_store/crd/client/clientset/versioned"
	"github.com/netapp/trident/utils"
	"github.com/netapp/trident/utils/crypto"
	versionutils "github.com/netapp/trident/utils/version"
)

const (
	PreferredNamespace = tridentconfig.OrchestratorName
	DefaultPVCName     = tridentconfig.OrchestratorName
	DefaultPVName      = tridentconfig.OrchestratorName

	// CRD names
	BackendConfigCRDName      = "tridentbackendconfigs.trident.netapp.io"
	BackendCRDName            = "tridentbackends.trident.netapp.io"
	MirrorRelationshipCRDName = "tridentmirrorrelationships.trident.netapp.io"
	NodeCRDName               = "tridentnodes.trident.netapp.io"
	SnapshotCRDName           = "tridentsnapshots.trident.netapp.io"
	SnapshotInfoCRDName       = "tridentsnapshotinfos.trident.netapp.io"
	StorageClassCRDName       = "tridentstorageclasses.trident.netapp.io"
	TransactionCRDName        = "tridenttransactions.trident.netapp.io"
	VersionCRDName            = "tridentversions.trident.netapp.io"
	VolumeCRDName             = "tridentvolumes.trident.netapp.io"
	VolumePublicationCRDName  = "tridentvolumepublications.trident.netapp.io"
	VolumeReferenceCRDName    = "tridentvolumereferences.trident.netapp.io"

	ControllerRoleFilename               = "trident-controller-role.yaml"
	ControllerClusterRoleFilename        = "trident-controller-clusterrole.yaml"
	ControllerRoleBindingFilename        = "trident-controller-rolebinding.yaml"
	ControllerServiceAccountFilename     = "trident-controller-serviceaccount.yaml"
	ControllerPodSecurityPolicyFilename  = "trident-controller-podsecuritypolicy.yaml"
	ControllerClusterRoleBindingFilename = "trident-controller-clusterrolebinding.yaml"

	NodeLinuxRoleFilename              = "trident-node-linux-role.yaml"
	NodeLinuxRoleBindingFilename       = "trident-node-linux-rolebinding.yaml"
	NodeLinuxServiceAccountFilename    = "trident-node-linux-serviceaccount.yaml"
	NodeLinuxPodSecurityPolicyFilename = "trident-node-linux-podsecuritypolicy.yaml"

	NodeWindowsRoleFilename              = "trident-node-windows-role.yaml"
	NodeWindowsRoleBindingFilename       = "trident-node-windows-rolebinding.yaml"
	NodeWindowsServiceAccountFilename    = "trident-node-windows-serviceaccount.yaml"
	NodeWindowsPodSecurityPolicyFilename = "trident-node-windows-podsecuritypolicy.yaml"

	CRDsFilename             = "trident-crds.yaml"
	DaemonSetFilename        = "trident-daemonset.yaml"
	WindowsDaemonSetFilename = "trident-windows-daemonset.yaml"
	DeploymentFilename       = "trident-deployment.yaml"
	NamespaceFilename        = "trident-namespace.yaml"
	ServiceFilename          = "trident-service.yaml"
	ResourceQuotaFilename    = "trident-resourcequota.yaml"

	TridentEncryptionKeys = "trident-encryption-keys"

	TridentCSI           = "trident-csi"
	TridentCSIWindows    = "trident-csi-windows"
	TridentLegacy        = "trident"
	TridentMainContainer = "trident-main"

	TridentControllerResourceName  = "trident-controller"
	TridentNodeLinuxResourceName   = "trident-node-linux"
	TridentNodeWindowsResourceName = "trident-node-windows"

	CSIDriver  = "csi.trident.netapp.io"
	TridentPSP = "tridentpods"
)

var (
	// CLI flags
	debugFlag               bool
	generateYAML            bool
	useYAML                 bool
	silent                  bool
	csi                     bool
	useIPv6                 bool
	silenceAutosupport      bool
	enableNodePrep          bool
	skipK8sVersionCheck     bool
	windows                 bool
	enableForceDetach       bool
	disableAuditLog         bool
	pvName                  string
	pvcName                 string
	tridentImage            string
	tridentImageRegistry    string
	autosupportImage        string
	autosupportProxy        string
	autosupportCustomURL    string
	autosupportSerialNumber string
	autosupportHostname     string
	kubeletDir              string
	imageRegistry           string
	logFormat               string
	imagePullPolicy         string
	logWorkflows            string
	logLayers               string
	probePort               int64
	k8sTimeout              time.Duration
	httpRequestTimeout      time.Duration

	// CLI-based K8S client
	client k8sclient.KubernetesClient

	// File paths
	installerDirectoryPath           string
	setupPath                        string
	namespacePath                    string
	controllerServiceAccountPath     string
	nodeLinuxServiceAccountPath      string
	nodeWindowsServiceAccountPath    string
	controllerRolePath               string
	controllerClusterRolePath        string
	nodeLinuxRolePath                string
	nodeWindowsRolePath              string
	crdsPath                         string
	controllerRoleBindingPath        string
	controllerClusterRoleBindingPath string
	nodeLinuxRoleBindingPath         string
	nodeWindowsRoleBindingPath       string
	deploymentPath                   string
	servicePath                      string
	daemonsetPath                    string
	windowsDaemonSetPath             string
	controllerPodSecurityPolicyPath  string
	nodeLinuxPodSecurityPolicyPath   string
	nodeWindowsPodSecurityPolicyPath string
	resourceQuotaPath                string
	setupYAMLPaths                   []string

	appLabel      string
	appLabelKey   string
	appLabelValue string

	persistentObjectLabelKey   string
	persistentObjectLabelValue string

	dns1123LabelRegex  = regexp.MustCompile(`^[a-z0-9]([-a-z0-9]*[a-z0-9])?$`)
	dns1123DomainRegex = regexp.MustCompile(`^[a-z0-9]([-a-z0-9]*[a-z0-9])?(\.[a-z0-9]([-a-z0-9]*[a-z0-9])?)*$`)

	CRDnames = []string{
		BackendConfigCRDName,
		BackendCRDName,
		MirrorRelationshipCRDName,
		NodeCRDName,
		VolumeReferenceCRDName,
		SnapshotCRDName,
		SnapshotInfoCRDName,
		StorageClassCRDName,
		TransactionCRDName,
		VersionCRDName,
		VolumeCRDName,
		VolumePublicationCRDName,
	}

	TridentDeploymentName       = TridentControllerResourceName
	TridentLinuxDaemonsetName   = TridentNodeLinuxResourceName
	TridentWindowsDaemonsetName = TridentNodeWindowsResourceName
)

func init() {
	RootCmd.AddCommand(installCmd)
	installCmd.Flags().BoolVar(&generateYAML, "generate-custom-yaml", false,
		"Generate YAML files, but don't install anything.")
	installCmd.Flags().BoolVar(&windows, "windows", false, "Install Trident on Windows worker nodes.")
	installCmd.Flags().BoolVar(&useYAML, "use-custom-yaml", false,
		"Use any existing YAML files that exist in setup directory.")
	installCmd.Flags().BoolVar(&silent, "silent", false, "Disable most output during installation.")
	installCmd.Flags().BoolVar(&skipK8sVersionCheck, "skip-k8s-version-check", false,
		"(Deprecated) Skip Kubernetes version check for Trident compatibility")
	installCmd.Flags().BoolVar(&useIPv6, "use-ipv6", false, "Use IPv6 for Trident's communication.")
	installCmd.Flags().BoolVar(&silenceAutosupport, "silence-autosupport", tridentconfig.BuildType != "stable",
		"Don't send autosupport bundles to NetApp automatically.")
	installCmd.Flags().BoolVar(&enableNodePrep, "enable-node-prep", false,
		"(Deprecated) Attempt to automatically install required packages on nodes.")
	installCmd.Flags().BoolVar(&enableForceDetach, "enable-force-detach", false,
		"Enable the force detach feature.")
	installCmd.Flags().BoolVar(&disableAuditLog, "disable-audit-log", true, "Disable the audit logger.")

	installCmd.Flags().StringVar(&pvcName, "pvc", DefaultPVCName,
		"The name of the legacy PVC used by Trident, will ensure this does not exist.")
	installCmd.Flags().StringVar(&pvName, "pv", DefaultPVName,
		"The name of the legacy PV used by Trident, will ensure this does not exist.")
<<<<<<< HEAD
	installCmd.Flags().StringVar(&tridentImage, "trident-image", "", "Trident container image. When installing Trident "+
		"from a private image registry, this flag must be set to the path of the container image.")
	installCmd.Flags().StringVar(&tridentImageRegistry, "trident-image-registry", "",
		"The address/port of an internal image registry containing trident images.")
=======
	installCmd.Flags().StringVar(&tridentImage, "trident-image", "",
		"Trident container image. When installing Trident from a private image registry, this flag must be set to the path of the container image.")
>>>>>>> 15a28789
	installCmd.Flags().StringVar(&logFormat, "log-format", "text", "The Trident logging format (text, json).")
	installCmd.Flags().StringVar(&logWorkflows, "log-workflows", "", "A comma-delimited list of Trident "+
		"workflows for which to enable trace logging.")
	installCmd.Flags().StringVar(&logLayers, "log-layers", "", "A comma-delimited list of Trident "+
		"log layers for which to enable trace logging.")
	installCmd.Flags().Int64Var(&probePort, "probe-port", 17546,
		"The port used by the node pods for liveness/readiness probes. Must not already be in use on the worker hosts.")
	installCmd.Flags().StringVar(&kubeletDir, "kubelet-dir", "/var/lib/kubelet",
		"The host location of kubelet's internal state.")
	installCmd.Flags().StringVar(&imageRegistry, "image-registry", "",
		"The address/port of an internal image registry location containing csi sidecar images. If trident-image-registry "+
		"is not set this is also used for trident images. For more information on specifying image locations, "+
		"consult the Trident documentation.")
	installCmd.Flags().StringVar(&autosupportProxy, "autosupport-proxy", "",
		"The address/port of a proxy for sending Autosupport Telemetry")
	installCmd.Flags().StringVar(&autosupportCustomURL, "autosupport-custom-url", "", "Custom Autosupport endpoint")
	installCmd.Flags().StringVar(&autosupportImage, "autosupport-image", "",
		"Trident Autosupport container image. When "+
			"installing Trident from a private image registry, this flag must be set to the path of the Trident Autosupport container image.")
	installCmd.Flags().StringVar(&autosupportSerialNumber, "autosupport-serial-number", "",
		"The value to set for the serial number field in Autosupport payloads")
	installCmd.Flags().StringVar(&autosupportHostname, "autosupport-hostname", "",
		"The value to set for the hostname field in Autosupport payloads")
	installCmd.Flags().StringVar(&imagePullPolicy, "image-pull-policy", "IfNotPresent",
		"The image pull policy for the Trident.")

	installCmd.Flags().DurationVar(&k8sTimeout, "k8s-timeout", 180*time.Second,
		"The timeout for all Kubernetes operations.")
	installCmd.Flags().DurationVar(&httpRequestTimeout, "http-request-timeout", tridentconfig.HTTPTimeout,
		"Override the HTTP request timeout for Trident controller’s REST API")

	if err := installCmd.Flags().MarkHidden("skip-k8s-version-check"); err != nil {
		_, _ = fmt.Fprintln(os.Stderr, err)
	}
	if err := installCmd.Flags().MarkHidden("autosupport-custom-url"); err != nil {
		_, _ = fmt.Fprintln(os.Stderr, err)
	}
	if err := installCmd.Flags().MarkHidden("autosupport-serial-number"); err != nil {
		_, _ = fmt.Fprintln(os.Stderr, err)
	}
	if err := installCmd.Flags().MarkHidden("autosupport-hostname"); err != nil {
		_, _ = fmt.Fprintln(os.Stderr, err)
	}
	if err := installCmd.Flags().MarkDeprecated("enable-node-prep",
		"enable-node-prep is disabled; flag may be removed in a future release."); err != nil {
		_, _ = fmt.Fprintln(os.Stderr, err)
	}
}

var installCmd = &cobra.Command{
	Use:   "install",
	Short: "Install Trident",
	PersistentPreRun: func(cmd *cobra.Command, args []string) {
		initInstallerLogging()

		if err := discoverInstallationEnvironment(); err != nil {
			Log().Fatalf("Install pre-checks failed; %v. Resolve the issue and try again.", err)
		}
		processInstallationArguments(cmd)
		if err := validateInstallationArguments(); err != nil {
			Log().Fatalf("Invalid arguments; %v", err)
		}
	},
	Run: func(cmd *cobra.Command, args []string) {
		if generateYAML {

			// Ensure the setup directory exists
			if err := ensureSetupDirExists(); err != nil {
				Log().Fatalf("Could not find or create setup directory; %v", err)
			}

			// If generate-custom-yaml was specified, write the YAML files to the setup directory
			if err := prepareYAMLFiles(); err != nil {
				Log().Fatalf("YAML generation failed; %v", err)
			}
			Log().WithField("setupPath", setupPath).Info("Wrote installation YAML files.")

		} else {
			// Run the installer directly using the Kubernetes client
			if err := installTrident(); err != nil {
				Log().Fatalf("Install failed; %v.  Resolve the issue; use 'tridentctl uninstall' "+
					"to clean up; and try again.", err)
			}
		}
	},
}

// initInstallerLogging configures logging for Trident installation. Logs are written to stdout.
func initInstallerLogging() {
	var err error
	initCmdLogging()

	logLevel := GetDefaultLogLevel()
	if silent {
		logLevel = "fatal"
		err = InitLogLevel(logLevel)
		if err != nil {
			Log().WithField("error", err).Fatal("Failed to initialize logging.")
		}
	}

	// Installer logs to stdout only
	InitLogOutput(os.Stdout)
	InitLogFormatter(&log.TextFormatter{DisableTimestamp: true})
	// Set provided logging workflows.
	if err = SetWorkflows(logWorkflows); err != nil {
		Log().WithField("error", err).Fatal("Failed to initialize logging while setting log workflows.")
	}

	if err = SetLogLayers(logLayers); err != nil {
		Log().WithField("error", err).Fatal("Failed to initialize logging while setting log layers.")
	}

	Log().WithField("logLevel", LogLevel).Debug("Initialized logging.")
}

// discoverInstallationEnvironment inspects the current environment and checks
// that everything looks good for Trident installation, but it makes no changes
// to the environment.
func discoverInstallationEnvironment() error {
	var err error

	OperatingMode = ModeInstall

	// Default deployment image to what Trident was built with
	if tridentImage == "" {
		tridentImage = tridentconfig.BuildImage

		// Override registry only if using the default Trident image name and an alternate registry was supplied
		if tridentImageRegistry != "" {
			tridentImage = utils.ReplaceImageRegistry(tridentImage, tridentImageRegistry)
		} else if imageRegistry != "" {
			tridentImage = utils.ReplaceImageRegistry(tridentImage, imageRegistry)
		}
	}
	Log().Debugf("Trident image: %s", tridentImage)

	if autosupportImage == "" {
		autosupportImage = tridentconfig.DefaultAutosupportImage

		if tridentImageRegistry != "" {
			autosupportImage = utils.ReplaceImageRegistry(autosupportImage, tridentImageRegistry)
		} else if imageRegistry != "" {
			autosupportImage = utils.ReplaceImageRegistry(autosupportImage, imageRegistry)
		}
	}
	Log().Debugf("Autosupport image: %s", autosupportImage)

	// Create the Kubernetes client
	if client, err = initClient(); err != nil {
		return fmt.Errorf("could not initialize Kubernetes client; %v", err)
	}

	// Before the installation ensure K8s version is valid
	err = tridentconfig.ValidateKubernetesVersion(tridentconfig.KubernetesVersionMin, client.ServerVersion())
	if err != nil {
		if versionutils.IsUnsupportedKubernetesVersionError(err) {
			Log().Errorf("Kubernetes version %s is an %v. NetApp will not take Support calls or "+
				"open Support tickets when using Trident with an unsupported Kubernetes version.",
				client.ServerVersion().String(), err)
		} else {
			return err
		}
	}

	// Prepare input file paths
	if err = prepareYAMLFilePaths(); err != nil {
		return err
	}

	// Infer installation namespace if not specified
	if TridentPodNamespace == "" {
		TridentPodNamespace = client.Namespace()

		// Warn the user if no namespace was specified and the current namespace isn't "trident"
		if client.Namespace() != PreferredNamespace {
			Log().WithFields(LogFields{
				"example": fmt.Sprintf("./tridentctl install -n %s", PreferredNamespace),
			}).Warning("For maximum security, we recommend running Trident in its own namespace.")
		}
	}

	// Direct all subsequent client commands to the chosen namespace
	client.SetNamespace(TridentPodNamespace)

	Log().WithFields(LogFields{
		"installationNamespace": TridentPodNamespace,
		"KubernetesVersion":     client.ServerVersion().String(),
	}).Debug("Validated installation environment.")

	return nil
}

func initClient() (k8sclient.KubernetesClient, error) {
	clients, err := k8sclient.CreateK8SClients("", KubeConfigPath, "")
	if err != nil {
		return nil, err
	}

	clients.K8SClient.SetTimeout(k8sTimeout)

	return clients.K8SClient, nil
}

func processInstallationArguments(_ *cobra.Command) {
	csi = true
	appLabel = TridentCSILabel
	appLabelKey = TridentCSILabelKey
	appLabelValue = TridentCSILabelValue

	persistentObjectLabelKey = TridentPersistentObjectLabelKey
	persistentObjectLabelValue = TridentPersistentObjectLabelValue
}

func validateInstallationArguments() error {
	labelFormat := "a DNS-1123 label must consist of lower case alphanumeric characters or '-', " +
		"and must start and end with an alphanumeric character"
	subdomainFormat := "a DNS-1123 subdomain must consist of lower case alphanumeric characters, '-' or '.', " +
		"and must start and end with an alphanumeric character"

	if !dns1123LabelRegex.MatchString(TridentPodNamespace) {
		return fmt.Errorf("'%s' is not a valid namespace name; %s", TridentPodNamespace, labelFormat)
	}
	if !dns1123DomainRegex.MatchString(pvcName) {
		return fmt.Errorf("'%s' is not a valid PVC name; %s", pvcName, subdomainFormat)
	}
	if !dns1123DomainRegex.MatchString(pvName) {
		return fmt.Errorf("'%s' is not a valid PV name; %s", pvName, subdomainFormat)
	}

	switch logFormat {
	case "text", "json":
		break
	default:
		return fmt.Errorf("'%s' is not a valid log format", logFormat)
	}

	switch v1.PullPolicy(imagePullPolicy) {
	// If the value of imagePullPolicy is either of PullIfNotPresent, PullAlways or PullNever then the imagePullPolicy
	// is valid and no action is required.
	case v1.PullIfNotPresent, v1.PullAlways, v1.PullNever:
	default:
		return fmt.Errorf("'%s' is not a valid trident image pull policy", imagePullPolicy)
	}

	return nil
}

// prepareYAMLFilePaths sets up the absolute file paths to all files
func prepareYAMLFilePaths() error {
	var err error

	// Get directory of installer
	installerDirectoryPath, err = os.Getwd()
	if err != nil {
		return fmt.Errorf("could not determine installer working directory; %v", err)
	}

	setupPath = path.Join(installerDirectoryPath, "setup")
	namespacePath = path.Join(setupPath, NamespaceFilename)

	controllerClusterRoleBindingPath = path.Join(setupPath, ControllerClusterRoleBindingFilename)
	controllerRolePath = path.Join(setupPath, ControllerRoleFilename)
	controllerClusterRolePath = path.Join(setupPath, ControllerClusterRoleFilename)
	controllerRoleBindingPath = path.Join(setupPath, ControllerRoleBindingFilename)
	controllerServiceAccountPath = path.Join(setupPath, ControllerServiceAccountFilename)

	nodeLinuxRolePath = path.Join(setupPath, NodeLinuxRoleFilename)
	nodeLinuxRoleBindingPath = path.Join(setupPath, NodeLinuxRoleBindingFilename)
	nodeLinuxServiceAccountPath = path.Join(setupPath, NodeLinuxServiceAccountFilename)

	nodeWindowsRolePath = path.Join(setupPath, NodeWindowsRoleFilename)
	nodeWindowsRoleBindingPath = path.Join(setupPath, NodeWindowsRoleBindingFilename)
	nodeWindowsServiceAccountPath = path.Join(setupPath, NodeWindowsServiceAccountFilename)

	crdsPath = path.Join(setupPath, CRDsFilename)
	servicePath = path.Join(setupPath, ServiceFilename)
	daemonsetPath = path.Join(setupPath, DaemonSetFilename)
	deploymentPath = path.Join(setupPath, DeploymentFilename)
	resourceQuotaPath = path.Join(setupPath, ResourceQuotaFilename)
	windowsDaemonSetPath = path.Join(setupPath, WindowsDaemonSetFilename)

	setupYAMLPaths = []string{
		namespacePath,
		controllerServiceAccountPath,
		nodeLinuxServiceAccountPath,
		nodeWindowsServiceAccountPath,
		controllerRolePath,
		controllerRoleBindingPath,
		controllerClusterRolePath,
		nodeLinuxRolePath,
		nodeWindowsRolePath,
		controllerClusterRoleBindingPath,
		nodeLinuxRoleBindingPath,
		nodeWindowsRoleBindingPath,
		crdsPath,
		deploymentPath,
		servicePath,
		daemonsetPath,
		windowsDaemonSetPath,
		resourceQuotaPath,
	}

	if isPSPSupported() {
		controllerPodSecurityPolicyPath = path.Join(setupPath, ControllerPodSecurityPolicyFilename)
		nodeLinuxPodSecurityPolicyPath = path.Join(setupPath, NodeLinuxPodSecurityPolicyFilename)
		nodeWindowsPodSecurityPolicyPath = path.Join(setupPath, NodeWindowsPodSecurityPolicyFilename)

		setupYAMLPaths = append(setupYAMLPaths, controllerPodSecurityPolicyPath, nodeLinuxPodSecurityPolicyPath,
			nodeWindowsPodSecurityPolicyPath)
	}

	return nil
}

func cleanYAMLFiles() {
	for _, filePath := range setupYAMLPaths {
		_ = os.Remove(filePath)
	}
}

func prepareYAMLFiles() error {
	var err error

	cleanYAMLFiles()

	labels := make(map[string]string)
	labels[appLabelKey] = appLabelValue

	daemonSetlabels := make(map[string]string)
	daemonSetlabels[appLabelKey] = TridentNodeLabelValue

	snapshotCRDVersion := client.GetSnapshotterCRDVersion()

	topologyEnabled, err := client.IsTopologyInUse()
	if err != nil {
		return fmt.Errorf("could not determine node topology; %v", err)
	}

	namespaceYAML := k8sclient.GetNamespaceYAML(TridentPodNamespace)
	if err = writeFile(namespacePath, namespaceYAML); err != nil {
		return fmt.Errorf("could not write namespace YAML file; %v", err)
	}

	// Creating Controller RBAC objects
	// Creating service account for controller
	controllerServiceAccountYAML := k8sclient.GetServiceAccountYAML(getControllerRBACResourceName(csi), nil, labels,
		nil)
	if err = writeFile(controllerServiceAccountPath, controllerServiceAccountYAML); err != nil {
		return fmt.Errorf("could not write controller service account YAML file; %v", err)
	}
	// Creating cluster role for controller service account
	controllerClusterRoleYAML := k8sclient.GetClusterRoleYAML(client.Flavor(), getControllerRBACResourceName(true),
		labels, nil, true)
	if err = writeFile(controllerClusterRolePath, controllerClusterRoleYAML); err != nil {
		return fmt.Errorf("could not write controller cluster role YAML file; %v", err)
	}

	// Creating role (trident-namespaced) for controller
	controllerRoleYAML := k8sclient.GetRoleYAML(client.Flavor(), TridentPodNamespace,
		getControllerRBACResourceName(csi), labels, nil, csi)
	if err = writeFile(controllerRolePath, controllerRoleYAML); err != nil {
		return fmt.Errorf("could not write controller role YAML file; %v", err)
	}

	// Creating role-binding (trident-namespaced) for controller
	controllerRoleBindingYAML := k8sclient.GetRoleBindingYAML(client.Flavor(), TridentPodNamespace,
		getControllerRBACResourceName(csi), labels, nil, csi)
	if err = writeFile(controllerRoleBindingPath, controllerRoleBindingYAML); err != nil {
		return fmt.Errorf("could not write controller role binding YAML file; %v", err)
	}

	// Creating cluster role binding for controller service account
	controllerClusterRoleBindingYAML := k8sclient.GetClusterRoleBindingYAML(TridentPodNamespace,
		getControllerRBACResourceName(true), client.Flavor(), labels, nil, true)
	if err = writeFile(controllerClusterRoleBindingPath, controllerClusterRoleBindingYAML); err != nil {
		return fmt.Errorf("could not write controller cluster role binding YAML file; %v", err)
	}

	// Creating Linux Node RBAC objects
	// Creating service account for node linux
	nodeServiceAccountYAML := k8sclient.GetServiceAccountYAML(getNodeRBACResourceName(false), nil, daemonSetlabels, nil)
	if err = writeFile(nodeLinuxServiceAccountPath, nodeServiceAccountYAML); err != nil {
		return fmt.Errorf("could not write node linux service account YAML file; %v", err)
	}

	crdsYAML := k8sclient.GetCRDsYAML()
	if err = writeFile(crdsPath, crdsYAML); err != nil {
		return fmt.Errorf("could not write custom resource definition YAML file; %v", err)
	}

	serviceYAML := k8sclient.GetCSIServiceYAML(getServiceName(), labels, nil)
	if err = writeFile(servicePath, serviceYAML); err != nil {
		return fmt.Errorf("could not write service YAML file; %v", err)
	}

	// DaemonSetlabels are used because this object is used by the DaemonSet / Node Pods.
	resourceQuotaYAML := k8sclient.GetResourceQuotaYAML(getResourceQuotaName(), TridentPodNamespace, daemonSetlabels,
		nil)
	if err = writeFile(resourceQuotaPath, resourceQuotaYAML); err != nil {
		return fmt.Errorf("could not write resource quota YAML file; %v", err)
	}

	deploymentArgs := &k8sclient.DeploymentYAMLArguments{
		DeploymentName:          getDeploymentName(true),
		TridentImage:            tridentImage,
		AutosupportImage:        autosupportImage,
		AutosupportProxy:        autosupportProxy,
		AutosupportCustomURL:    autosupportCustomURL,
		AutosupportSerialNumber: autosupportSerialNumber,
		AutosupportHostname:     autosupportHostname,
		ImageRegistry:           imageRegistry,
		LogFormat:               logFormat,
		DisableAuditLog:         disableAuditLog,
		Debug:                   useDebug,
		LogLevel:                LogLevel,
		LogLayers:               logLayers,
		LogWorkflows:            logWorkflows,
		SnapshotCRDVersion:      snapshotCRDVersion,
		ImagePullSecrets:        []string{},
		Labels:                  labels,
		ControllingCRDetails:    nil,
		UseIPv6:                 useIPv6,
		SilenceAutosupport:      silenceAutosupport,
		Version:                 client.ServerVersion(),
		TopologyEnabled:         topologyEnabled,
		HTTPRequestTimeout:      httpRequestTimeout.String(),
		ServiceAccountName:      getControllerRBACResourceName(true),
		ImagePullPolicy:         imagePullPolicy,
		EnableForceDetach:       enableForceDetach,
	}
	deploymentYAML := k8sclient.GetCSIDeploymentYAML(deploymentArgs)
	if err = writeFile(deploymentPath, deploymentYAML); err != nil {
		return fmt.Errorf("could not write deployment YAML file; %v", err)
	}

	daemonArgs := &k8sclient.DaemonsetYAMLArguments{
		DaemonsetName:        getDaemonSetName(false),
		TridentImage:         tridentImage,
		ImageRegistry:        imageRegistry,
		KubeletDir:           kubeletDir,
		LogFormat:            logFormat,
		DisableAuditLog:      disableAuditLog,
		Debug:                useDebug,
		LogLevel:             LogLevel,
		LogWorkflows:         logWorkflows,
		LogLayers:            logLayers,
		ProbePort:            strconv.FormatInt(probePort, 10),
		ImagePullSecrets:     []string{},
		Labels:               daemonSetlabels,
		ControllingCRDetails: nil,
		EnableForceDetach:    enableForceDetach,
		Version:              client.ServerVersion(),
		HTTPRequestTimeout:   httpRequestTimeout.String(),
		ServiceAccountName:   getNodeRBACResourceName(false),
		ImagePullPolicy:      imagePullPolicy,
	}
	daemonSetYAML := k8sclient.GetCSIDaemonSetYAMLLinux(daemonArgs)
	if err = writeFile(daemonsetPath, daemonSetYAML); err != nil {
		return fmt.Errorf("could not write DaemonSet YAML file; %v", err)
	}

	if isPSPSupported() {
		// Creating controller PodSecurityPolicy
		controllerPodSecurityPolicyYAML := k8sclient.GetUnprivilegedPodSecurityPolicyYAML(getControllerRBACResourceName(csi),
			labels, nil)
		if err = writeFile(controllerPodSecurityPolicyPath, controllerPodSecurityPolicyYAML); err != nil {
			return fmt.Errorf("could not write controller pod security policy YAML file; %v", err)
		}

		// Create node role & rolebinding only if PSP is supported instead of creating an empty resource
		// This way it is made more clear that the service account isn't supposed to have access to anything
		// Creating role (trident-namespaced) for node linux service account
		nodeRoleYAML := k8sclient.GetRoleYAML(client.Flavor(), TridentPodNamespace, getNodeRBACResourceName(false),
			daemonSetlabels, nil, csi)
		if err = writeFile(nodeLinuxRolePath, nodeRoleYAML); err != nil {
			return fmt.Errorf("could not write node linux role YAML file; %v", err)
		}

		// Creating role-binding (trident-namespaced) for node linux service account
		nodeRoleBindingYAML := k8sclient.GetRoleBindingYAML(client.Flavor(), TridentPodNamespace,
			getNodeRBACResourceName(false),
			daemonSetlabels, nil, csi)
		if err = writeFile(nodeLinuxRoleBindingPath, nodeRoleBindingYAML); err != nil {
			return fmt.Errorf("could not write node linux role binding YAML file; %v", err)
		}

		// Creating node linux PodSecurityPolicy
		nodeLinuxPodSecurityPolicyYAML := k8sclient.GetPrivilegedPodSecurityPolicyYAML(getNodeRBACResourceName(false),
			daemonSetlabels, nil)
		if err = writeFile(nodeLinuxPodSecurityPolicyPath, nodeLinuxPodSecurityPolicyYAML); err != nil {
			return fmt.Errorf("could not write node linux pod security policy YAML file; %v", err)
		}
	}

	if windows {
		daemonArgs = &k8sclient.DaemonsetYAMLArguments{
			DaemonsetName:        getDaemonSetName(true),
			TridentImage:         tridentImage,
			ImageRegistry:        imageRegistry,
			KubeletDir:           kubeletDir,
			LogFormat:            logFormat,
			DisableAuditLog:      disableAuditLog,
			Debug:                useDebug,
			LogLevel:             LogLevel,
			LogWorkflows:         logWorkflows,
			LogLayers:            logLayers,
			ProbePort:            strconv.FormatInt(probePort, 10),
			ImagePullSecrets:     []string{},
			Labels:               daemonSetlabels,
			ControllingCRDetails: nil,
			Version:              client.ServerVersion(),
			HTTPRequestTimeout:   httpRequestTimeout.String(),
			ServiceAccountName:   getNodeRBACResourceName(true),
			ImagePullPolicy:      imagePullPolicy,
		}
		windowsDaemonSetYAML := k8sclient.GetCSIDaemonSetYAMLWindows(daemonArgs)
		if err = writeFile(windowsDaemonSetPath, windowsDaemonSetYAML); err != nil {
			return fmt.Errorf("could not write DaemonSet Windows YAML file; %v", err)
		}
		// Creating node windows RBAC objects
		// Creating service account for node windows
		nodeWindowsServiceAccountYAML := k8sclient.GetServiceAccountYAML(getNodeRBACResourceName(true), nil,
			daemonSetlabels, nil)
		if err = writeFile(nodeWindowsServiceAccountPath, nodeWindowsServiceAccountYAML); err != nil {
			return fmt.Errorf("could not write node windows service account YAML file; %v", err)
		}
		if isPSPSupported() {
			// Create node role & rolebinding only if PSP is supported instead of creating an empty resource
			// This way it is made more clear that the service account isn't supposed to have access to anything
			// Creating role (trident-namespaced) for node windows service account
			nodeWindowsRoleYAML := k8sclient.GetRoleYAML(client.Flavor(), TridentPodNamespace,
				getNodeRBACResourceName(true),
				daemonSetlabels, nil, csi)
			if err = writeFile(nodeWindowsRolePath, nodeWindowsRoleYAML); err != nil {
				return fmt.Errorf("could not write node windows role YAML file; %v", err)
			}
			// Creating role-binding (trident-namespaced) for node windows service account
			nodeWindowsRoleBindingYAML := k8sclient.GetRoleBindingYAML(client.Flavor(), TridentPodNamespace,
				getNodeRBACResourceName(true), daemonSetlabels, nil, csi)
			if err = writeFile(nodeWindowsRoleBindingPath, nodeWindowsRoleBindingYAML); err != nil {
				return fmt.Errorf("could not write node windows role binding YAML file; %v", err)
			}
			// Creating node windows PodSecurityPolicy
			nodeWindowsPodSecurityPolicyYAML := k8sclient.GetUnprivilegedPodSecurityPolicyYAML(getNodeRBACResourceName(true),
				daemonSetlabels, nil)
			if err = writeFile(nodeWindowsPodSecurityPolicyPath, nodeWindowsPodSecurityPolicyYAML); err != nil {
				return fmt.Errorf("could not write node windows pod security policy YAML file; %v", err)
			}
		}
	}

	return nil
}

func fileExists(filePath string) bool {
	_, err := os.Stat(filePath)
	return err == nil
}

func writeFile(filePath, data string) error {
	return ioutil.WriteFile(filePath, []byte(data), 0o600)
}

func ensureSetupDirExists() error {
	if !fileExists(setupPath) {
		if err := os.MkdirAll(setupPath, os.ModePerm); err != nil {
			return err
		}
		Log().WithField("path", setupPath).Info("Created setup directory.")
	}
	return nil
}

func installTrident() (returnError error) {
	var (
		logFields LogFields
		pvcExists bool
		pvExists  bool
		crd       *apiextensionv1.CustomResourceDefinition
	)

	labels := make(map[string]string)
	labels[appLabelKey] = appLabelValue

	nodeLabels := make(map[string]string)
	nodeLabels[appLabelKey] = TridentNodeLabelValue

	persistentObjectLabels := make(map[string]string)
	persistentObjectLabels[appLabelKey] = appLabelValue
	persistentObjectLabels[persistentObjectLabelKey] = persistentObjectLabelValue

	if client == nil {
		return fmt.Errorf("not able to connect to Kubernetes API server")
	}
	snapshotCRDVersion := client.GetSnapshotterCRDVersion()

	topologyEnabled, err := client.IsTopologyInUse()

	// Ensure legacy Trident isn't already installed
	if installed, namespace, err := isTridentInstalled(); err != nil {
		return fmt.Errorf("could not check if Trident deployment exists; %v", err)
	} else if installed {
		return fmt.Errorf("trident is already installed in namespace %s", namespace)
	}

	// Ensure CSI Trident isn't already installed
	if installed, namespace, err := isCSITridentInstalled(); err != nil {
		return fmt.Errorf("could not check if CSI Trident deployment exists; %v", err)
	} else if installed {
		return fmt.Errorf("CSI Trident is already installed in namespace %s", namespace)
	}

	// Ensure preview CSI Trident isn't already installed
	if installed, namespace, err := isPreviewCSITridentInstalled(); err != nil {
		return fmt.Errorf("could not check if preview CSI Trident deployment exists; %v", err)
	} else if installed {
		return fmt.Errorf("CSI Trident is already installed in namespace %s", namespace)
	}

	// Check if the required namespace exists
	namespaceExists, returnError := client.CheckNamespaceExists(TridentPodNamespace)
	if returnError != nil {
		returnError = fmt.Errorf("could not check if namespace %s exists; %v", TridentPodNamespace, returnError)
		return
	}
	if namespaceExists {
		Log().WithField("namespace", TridentPodNamespace).Debug("Namespace exists.")
	} else {
		Log().WithField("namespace", TridentPodNamespace).Debug("Namespace does not exist.")
	}

	// Check for alpha snapshot CRDs
	crdNames := []string{
		"volumesnapshotclasses.snapshot.storage.k8s.io",
		"volumesnapshotcontents.snapshot.storage.k8s.io",
		"volumesnapshots.snapshot.storage.k8s.io",
	}

	for _, crdName := range crdNames {
		// See if CRD exists
		var crdExists bool
		crdExists, returnError = client.CheckCRDExists(crdName)
		if returnError != nil {
			return
		}
		if !crdExists {
			Log().WithField("CRD", crdName).Debug("CRD not present.")
			continue
		}

		// Get the CRD and check version
		crd, returnError = client.GetCRD(crdName)
		if returnError != nil {
			return
		}
		alphaSnapshotErrorString := "Kubernetes snapshot beta feature is not backwards compatible; run `tridentctl" +
			" obliviate alpha-snapshot-crd` to remove previous Kubernetes snapshot CRDs, " +
			"then retry installation; for details, please refer to Trident’s online documentation"
		if strings.Contains(strings.ToLower(crd.APIVersion), "alpha") {
			returnError = fmt.Errorf(alphaSnapshotErrorString)
			return
		}
		for _, version := range crd.Spec.Versions {
			if strings.ToLower(version.Name) == "v1alpha1" {
				returnError = fmt.Errorf(alphaSnapshotErrorString)
				return
			}
		}
	}

	// Discover CRD data
	var installedCRDs []string
	for _, crdName := range CRDnames {
		// See if any of the CRDs exist
		var crdExists bool
		crdExists, returnError = client.CheckCRDExists(crdName)
		if returnError != nil {
			return
		}
		if crdExists {
			Log().WithField("CRD", crdName).Debug("CRD present.")
			installedCRDs = append(installedCRDs, crdName)
		} else {
			Log().WithField("CRD", crdName).Debug("CRD not present.")
		}
	}

	// Let TridentVersions CRD be the deciding factor if the CRDs exist, since
	// TridentVersions is the last CRD created during installation.
	if utils.SliceContainsString(installedCRDs, VersionCRDName) {
		Log().Debug("Trident Version CRD present, skipping PVC/PV check.")
	} else {

		// We didn't find any CRD data, so look for legacy etcd data
		pvcExists, pvExists, returnError = discoverLegacyEtcdData()
		if returnError != nil {
			return
		}

		logFields = LogFields{"pv": pvName, "pvc": pvcName}

		if pvcExists && pvExists {
			Log().WithFields(logFields).Debug("PV and PVC exist from a pre-19.07 Trident installation.")
			returnError = errors.New("PV and PVC exist from a pre-19.07 Trident installation.  This data " +
				"must be migrated to CRDs.  Install Trident 20.07 to accomplish this migration, and then upgrade " +
				"to any Trident version newer than 20.07")
			return
		} else if !pvcExists && !pvExists {
			Log().WithFields(logFields).Debug("PV and PVC do not exist, installer will create a fresh " +
				"CRD-based deployment.")
		} else if pvcExists && !pvExists {
			Log().WithFields(logFields).Error("PVC exists but PV does not.")
			returnError = fmt.Errorf("PVC %s exists but PV %s does not; if you have data from a previous "+
				"Trident installation, please use the installer from that version to recreate the missing PV, "+
				"else delete the PVC and try again", pvcName, pvName)
			return
		} else if !pvcExists && pvExists {
			Log().WithFields(logFields).Error("PV exists but PVC does not.")
			returnError = fmt.Errorf("PV %s exists but PVC %s does not; if you have data from a previous "+
				"Trident installation, please use the installer from that version to recreate the missing PVC, "+
				"else delete the PV and try again", pvName, pvcName)
			return
		}
	}

	// All checks succeeded, so proceed with installation
	Log().WithField("namespace", TridentPodNamespace).Info("Starting Trident installation.")

	// Create or patch namespace
	if namespaceExists {
		returnError = patchNamespace()
	} else {
		returnError = createNamespace()
	}
	if returnError != nil {
		return
	}

	// Remove any RBAC objects from a previous Trident installation
	if anyCleanupErrors := removeRBACObjects(log.DebugLevel); anyCleanupErrors {
		returnError = fmt.Errorf("could not remove one or more previous Trident artifacts; " +
			"please delete them manually and try again")
		return
	}

	// Create the RBAC objects
	if returnError = createRBACObjects(); returnError != nil {
		return
	}

	// Create or update CRDs and ensure they are established.
	if returnError = createAndEnsureCRDs(); returnError != nil {
		Log().Errorf("could not create or update the Trident CRDs; %v", returnError)
		return
	}

	// Ensure we can create a CRD client.
	if _, returnError = getCRDClient(); returnError != nil {
		Log().Errorf("Could not create CRD client; %v", returnError)
		return
	}

	if isPSPSupported() {
		// Create pod security policy for controller & node pods
		// Creating a closure to perform the repeated set of actions to check for a previously existing YAML file, so
		// that it can be deleted and new YAML can be deployed
		installPSP := func(filePath, fileContentsYAML string) error {
			if useYAML && fileExists(filePath) {
				logFields = LogFields{"path": filePath}
				// Delete the object in case it already exists and we need to update it
				if err := client.DeleteObjectByFile(filePath, true); err != nil {
					return err
				}
				returnError = client.CreateObjectByFile(filePath)
			} else {
				logFields = LogFields{}
				// Delete the object in case it already exists and we need to update it
				if err := client.DeleteObjectByYAML(fileContentsYAML, true); err != nil {
					return err
				}
				return client.CreateObjectByYAML(fileContentsYAML)
			}
			return nil
		}
		// Check and install controller PSP
		pspYAML := k8sclient.GetUnprivilegedPodSecurityPolicyYAML(getControllerRBACResourceName(true), labels, nil)
		if err := installPSP(controllerPodSecurityPolicyPath, pspYAML); err != nil {
			returnError = fmt.Errorf("could not create Trident controller pod security policy; %v", err)
			return
		}
		Log().WithFields(logFields).Info("Created Trident controller pod security policy.")

		// Check and install node linux PSP
		pspYAML = k8sclient.GetPrivilegedPodSecurityPolicyYAML(getNodeRBACResourceName(false), nodeLabels, nil)
		if err := installPSP(nodeLinuxPodSecurityPolicyPath, pspYAML); err != nil {
			returnError = fmt.Errorf("could not create Trident node linux pod security policy; %v", err)
			return
		}
		Log().WithFields(logFields).Info("Created Trident node linux pod security policy.")

		if windows {
			pspYAML = k8sclient.GetUnprivilegedPodSecurityPolicyYAML(getNodeRBACResourceName(true), nodeLabels, nil)
			if err := installPSP(nodeWindowsPodSecurityPolicyPath, pspYAML); err != nil {
				returnError = fmt.Errorf("could not create Trident node windows pod security policy; %v", err)
				return
			}
			Log().WithFields(logFields).Info("Created Trident node windows pod security policy.")
		}
	}

	// Patch the CRD definitions with finalizers to protect them
	if returnError = protectCustomResourceDefinitions(); returnError != nil {
		return
	}

	if err != nil {
		return fmt.Errorf("could not determine node topology; %v", err)
	}

	// Create the CSI Driver object
	returnError = createK8SCSIDriver()
	if returnError != nil {
		returnError = fmt.Errorf("could not create the Kubernetes CSI Driver object; %v", returnError)
		return
	}

	// Create the service
	if useYAML && fileExists(servicePath) {
		returnError = validateTridentService()
		if returnError != nil {
			returnError = fmt.Errorf("please correct the service YAML file; %v", returnError)
			return
		}
		returnError = client.CreateObjectByFile(servicePath)
		logFields = LogFields{"path": servicePath}
	} else {
		returnError = client.CreateObjectByYAML(k8sclient.GetCSIServiceYAML(getServiceName(), labels, nil))
		logFields = LogFields{}
	}
	if returnError != nil {
		returnError = fmt.Errorf("could not create Trident service; %v", returnError)
		return
	}
	Log().WithFields(logFields).Info("Created Trident service.")
	logFields = LogFields{}

	// Check if Trident's Encryption Secret already exists in the specified namespace.
	secretExists, err := client.CheckSecretExists(getEncryptionSecretName())
	if err != nil {
		returnError = fmt.Errorf("could not check for existing Trident encryption secret; %v", err)
		return
	}

	// If the encryption secret doesn't exist create a new one.
	if !secretExists {
		aesKey, err := crypto.GenerateAESKey()
		if err != nil {
			returnError = fmt.Errorf("could not generate secure AES key; %v", err)
			return
		}

		// Create the secret for the HTTP certs & keys
		secretMap := map[string]string{
			tridentconfig.AESKeyFile: aesKey,
		}

		// Pass in the persistentObjectLabels here
		err = client.CreateObjectByYAML(
			k8sclient.GetSecretYAML(getEncryptionSecretName(), TridentPodNamespace, persistentObjectLabels, nil,
				secretMap, nil))
		if err != nil {
			returnError = fmt.Errorf("could not create Trident encryption secret; %v", err)
			return
		}
		Log().WithFields(logFields).Info("Created Trident encryption secret.")
	}

	// Create the certificates for the CSI controller's HTTPS REST interface
	certInfo, err := crypto.MakeHTTPCertInfo(
		tridentconfig.CACertName, tridentconfig.ServerCertName, tridentconfig.ClientCertName)
	if err != nil {
		returnError = fmt.Errorf("could not create Trident X509 certificates; %v", err)
		return
	}

	// Create the secret for the HTTP certs & keys
	secretMap := map[string]string{
		tridentconfig.CAKeyFile:      certInfo.CAKey,
		tridentconfig.CACertFile:     certInfo.CACert,
		tridentconfig.ServerKeyFile:  certInfo.ServerKey,
		tridentconfig.ServerCertFile: certInfo.ServerCert,
		tridentconfig.ClientKeyFile:  certInfo.ClientKey,
		tridentconfig.ClientCertFile: certInfo.ClientCert,
	}
	err = client.CreateObjectByYAML(
		k8sclient.GetSecretYAML(getProtocolSecretName(), TridentPodNamespace, labels, nil, secretMap, nil))
	if err != nil {
		returnError = fmt.Errorf("could not create Trident protocol secret; %v", err)
		return
	}
	Log().WithFields(logFields).Info("Created Trident protocol secret.")

	err = client.CreateObjectByYAML(k8sclient.GetResourceQuotaYAML(getResourceQuotaName(), TridentPodNamespace,
		nodeLabels, nil))
	if err != nil {
		returnError = fmt.Errorf("could not create Trident resource quota; %v", err)
		return
	}
	Log().WithFields(logFields).Info("Created Trident resource quota.")

	// Remove any previous deployments found of name 'trident-csi'
	if found, _ := client.CheckDeploymentExists(getDeploymentName(true), TridentPodNamespace); found {
		if err := client.DeleteDeployment(getDeploymentName(true), TridentPodNamespace, true); err != nil {
			returnError = fmt.Errorf("could not delete previous Trident deployment; %v", err)
			return
		}
	}

	// Create the deployment
	if useYAML && fileExists(deploymentPath) {
		returnError = validateTridentDeployment()
		if returnError != nil {
			returnError = fmt.Errorf("please correct the deployment YAML file; %v", returnError)
			return
		}
		returnError = client.CreateObjectByFile(deploymentPath)
		logFields = LogFields{"path": deploymentPath}
	} else {
		deploymentArgs := &k8sclient.DeploymentYAMLArguments{
			DeploymentName:          getDeploymentName(true),
			TridentImage:            tridentImage,
			AutosupportImage:        autosupportImage,
			AutosupportProxy:        autosupportProxy,
			AutosupportCustomURL:    autosupportCustomURL,
			AutosupportSerialNumber: autosupportSerialNumber,
			AutosupportHostname:     autosupportHostname,
			ImageRegistry:           imageRegistry,
			LogFormat:               logFormat,
			DisableAuditLog:         disableAuditLog,
			Debug:                   useDebug,
			LogLevel:                LogLevel,
			LogWorkflows:            logWorkflows,
			LogLayers:               logLayers,
			SnapshotCRDVersion:      snapshotCRDVersion,
			ImagePullSecrets:        []string{},
			Labels:                  labels,
			ControllingCRDetails:    nil,
			UseIPv6:                 useIPv6,
			SilenceAutosupport:      silenceAutosupport,
			Version:                 client.ServerVersion(),
			TopologyEnabled:         topologyEnabled,
			HTTPRequestTimeout:      httpRequestTimeout.String(),
			ServiceAccountName:      getControllerRBACResourceName(true),
			ImagePullPolicy:         imagePullPolicy,
			EnableForceDetach:       enableForceDetach,
		}
		returnError = client.CreateObjectByYAML(
			k8sclient.GetCSIDeploymentYAML(deploymentArgs))
		logFields = LogFields{}
	}
	if returnError != nil {
		returnError = fmt.Errorf("could not create Trident deployment; %v", returnError)
		return
	}
	Log().WithFields(logFields).Info("Created Trident deployment.")

	// Create the DaemonSet
	if windows {
		// Remove any previous windows daemonset found of name 'trident-csi'
		if found, _ := client.CheckDaemonSetExists(getDaemonSetName(true), TridentPodNamespace); found {
			if err := client.DeleteDaemonSet(getDaemonSetName(true), TridentPodNamespace, true); err != nil {
				returnError = fmt.Errorf("could not delete previous Trident windows daemonset; %v", err)
				return
			}
		}
		if useYAML && fileExists(windowsDaemonSetPath) {
			returnError = validateTridentDaemonSet(windowsDaemonSetPath)
			if returnError != nil {
				returnError = fmt.Errorf("please correct the daemonset YAML file; %v", returnError)
				return
			}
			returnError = client.CreateObjectByFile(windowsDaemonSetPath)
			logFields = LogFields{"path": windowsDaemonSetPath}
		} else {
			daemonSetArgs := &k8sclient.DaemonsetYAMLArguments{
				DaemonsetName:        getDaemonSetName(true),
				TridentImage:         tridentImage,
				ImageRegistry:        imageRegistry,
				KubeletDir:           kubeletDir,
				LogFormat:            logFormat,
				DisableAuditLog:      disableAuditLog,
				Debug:                useDebug,
				LogLevel:             LogLevel,
				LogWorkflows:         logWorkflows,
				LogLayers:            logLayers,
				ProbePort:            strconv.FormatInt(probePort, 10),
				ImagePullSecrets:     []string{},
				Labels:               nodeLabels,
				ControllingCRDetails: nil,
				Version:              client.ServerVersion(),
				HTTPRequestTimeout:   httpRequestTimeout.String(),
				ServiceAccountName:   getNodeRBACResourceName(true),
				ImagePullPolicy:      imagePullPolicy,
			}
			returnError = client.CreateObjectByYAML(
				k8sclient.GetCSIDaemonSetYAMLWindows(daemonSetArgs))
			logFields = LogFields{}

			if returnError != nil {
				returnError = fmt.Errorf("could not create Trident daemonset; %v", returnError)
				return
			}
		}
	}

	// Remove any previous linux daemonset found of name 'trident-csi'
	if found, _ := client.CheckDaemonSetExists(getDaemonSetName(false), TridentPodNamespace); found {
		if err := client.DeleteDaemonSet(getDaemonSetName(false), TridentPodNamespace, true); err != nil {
			returnError = fmt.Errorf("could not delete previous Trident linux daemonset; %v", err)
			return
		}
	}

	// Create the DaemonSet
	if useYAML && fileExists(daemonsetPath) {
		returnError = validateTridentDaemonSet(daemonsetPath)
		if returnError != nil {
			returnError = fmt.Errorf("please correct the daemonset YAML file; %v", returnError)
			return
		}
		returnError = client.CreateObjectByFile(daemonsetPath)
		logFields = LogFields{"path": daemonsetPath}
	} else {
		daemonSetlabels := make(map[string]string)
		daemonSetlabels[appLabelKey] = TridentNodeLabelValue
		daemonSetArgs := &k8sclient.DaemonsetYAMLArguments{
			DaemonsetName:        getDaemonSetName(false),
			TridentImage:         tridentImage,
			ImageRegistry:        imageRegistry,
			KubeletDir:           kubeletDir,
			LogFormat:            logFormat,
			DisableAuditLog:      disableAuditLog,
			Debug:                useDebug,
			LogLevel:             LogLevel,
			LogWorkflows:         logWorkflows,
			LogLayers:            logLayers,
			ProbePort:            strconv.FormatInt(probePort, 10),
			ImagePullSecrets:     []string{},
			Labels:               daemonSetlabels,
			ControllingCRDetails: nil,
			EnableForceDetach:    enableForceDetach,
			Version:              client.ServerVersion(),
			HTTPRequestTimeout:   httpRequestTimeout.String(),
			ServiceAccountName:   getNodeRBACResourceName(false),
			ImagePullPolicy:      imagePullPolicy,
		}
		returnError = client.CreateObjectByYAML(
			k8sclient.GetCSIDaemonSetYAMLLinux(daemonSetArgs))
		logFields = LogFields{}
	}
	if returnError != nil {
		returnError = fmt.Errorf("could not create Trident daemonset; %v", returnError)
		return
	}

	Log().WithFields(logFields).Info("Created Trident daemonset.")

	// Wait for Trident pod to be running
	var tridentPod *v1.Pod

	tridentPod, returnError = waitForTridentPod()
	if returnError != nil {
		return
	}

	// Wait for Trident REST interface to be available
	TridentPodName = tridentPod.Name
	returnError = waitForRESTInterface()
	if returnError != nil {
		returnError = fmt.Errorf("%v; use 'tridentctl logs' to learn more", returnError)
		return
	}

	Log().Info("Trident installation succeeded.")
	return nil
}

func discoverLegacyEtcdData() (pvcExists, pvExists bool, returnError error) {
	var (
		pvc *v1.PersistentVolumeClaim
		pv  *v1.PersistentVolume
	)

	// Check for PVC (also returns (false, nil) if namespace does not exist)
	pvcExists, returnError = client.CheckPVCExists(pvcName)
	if returnError != nil {
		returnError = fmt.Errorf("could not establish the presence of PVC %s; %v", pvcName, returnError)
		return
	}
	if pvcExists {
		pvc, returnError = client.GetPVC(pvcName)
		if returnError != nil {
			returnError = fmt.Errorf("could not retrieve PVC %s; %v", pvcName, returnError)
			return
		}

		// Ensure that the PVC is in a state that we can work with
		if pvc.Status.Phase == v1.ClaimLost {
			returnError = fmt.Errorf("PVC %s phase is Lost; please delete it and try again", pvcName)
			return
		}
		if pvc.Status.Phase == v1.ClaimBound && pvc.Spec.VolumeName != pvName {
			returnError = fmt.Errorf("PVC %s is Bound to PV %s, does not match expected PV name %s; "+
				"please specify a different PV and/or PVC", pvcName, pvc.Spec.VolumeName, pvName)
			return
		}
		if pvc.Labels == nil || pvc.Labels[TridentLegacyLabelKey] != TridentLegacyLabelValue {
			returnError = fmt.Errorf("PVC %s does not have %s label; "+
				"please add label or delete PVC and try again", pvcName, TridentLegacyLabel)
			return
		}

		Log().WithFields(LogFields{
			"pvc":       pvcName,
			"namespace": pvc.Namespace,
			"phase":     pvc.Status.Phase,
		}).Debug("PVC already exists.")

	} else {
		Log().WithField("pvc", pvcName).Debug("PVC does not exist.")
	}

	// Check for PV
	pvExists, returnError = client.CheckPVExists(pvName)
	if returnError != nil {
		returnError = fmt.Errorf("could not establish the presence of PV %s; %v", pvName, returnError)
		return
	}
	if pvExists {
		pv, returnError = client.GetPV(pvName)
		if returnError != nil {
			returnError = fmt.Errorf("could not retrieve PV %s; %v", pvName, returnError)
			return
		}

		// Ensure that the PV is in a state we can work with
		if pv.Status.Phase == v1.VolumeReleased {
			returnError = fmt.Errorf("PV %s phase is Released; please delete it and try again", pvName)
			return
		}
		if pv.Status.Phase == v1.VolumeFailed {
			returnError = fmt.Errorf("PV %s phase is Failed; please delete it and try again", pvName)
			return
		}
		if pv.Status.Phase == v1.VolumeBound && pv.Spec.ClaimRef != nil {
			if pv.Spec.ClaimRef.Name != pvcName {
				returnError = fmt.Errorf("PV %s is Bound to PVC %s, does not match expected PVC name %s; "+
					"please specify a different PV and/or PVC", pvName, pv.Spec.ClaimRef.Name, pvcName)
				return
			}
			if pv.Spec.ClaimRef.Namespace != TridentPodNamespace {
				returnError = fmt.Errorf("PV %s is Bound to a PVC in namespace %s; "+
					"please delete PV and try again", pvName, pv.Spec.ClaimRef.Namespace)
				return
			}
		}
		if pv.Labels == nil || pv.Labels[TridentLegacyLabelKey] != TridentLegacyLabelValue {
			returnError = fmt.Errorf("PV %s does not have %s label; "+
				"please add label or delete PV and try again", pvName, TridentLegacyLabel)
			return
		}

		Log().WithFields(LogFields{
			"pv":    pvName,
			"phase": pv.Status.Phase,
		}).Debug("PV already exists.")

	} else {
		Log().WithField("pv", pvName).Debug("PV does not exist.")
	}

	return
}

func patchNamespace() error {
	labels := map[string]string{
		tridentconfig.PodSecurityStandardsEnforceLabel: tridentconfig.PodSecurityStandardsEnforceProfile,
	}
	return client.PatchNamespaceLabels(TridentPodNamespace, labels)
}

func createNamespace() (returnError error) {
	var logFields LogFields

	if useYAML && fileExists(namespacePath) {
		returnError = client.CreateObjectByFile(namespacePath)
		logFields = LogFields{"path": namespacePath}
	} else {
		returnError = client.CreateObjectByYAML(k8sclient.GetNamespaceYAML(TridentPodNamespace))
		logFields = LogFields{"namespace": TridentPodNamespace}
	}
	if returnError != nil {
		returnError = fmt.Errorf("could not create namespace %s; %v", TridentPodNamespace, returnError)
		return
	}
	Log().WithFields(logFields).Info("Created namespace.")
	return nil
}

// createAndEnsureCRDs creates CRDs or updates existing ones. If we are on an upgrade install, CRDs should be updated.
func createAndEnsureCRDs() error {
	var bundleCRDYAML string
	if useYAML && fileExists(crdsPath) {

		content, err := ioutil.ReadFile(crdsPath)
		if err != nil {
			return err
		}

		bundleCRDYAML = string(content)
	} else {
		bundleCRDYAML = k8sclient.GetCRDsYAML()
	}

	crdMap := getCRDMapFromBundle(bundleCRDYAML)

	// Ensure crdMap has all the CRDs, nothing is missing or extra.
	if err := validateCRDs(crdMap); err != nil {
		return fmt.Errorf("could not create the Trident CRDs; %v", err)
	}

	Log().Info("Creating or patching the Trident CRDs.")

	// Loop through all CRDs and check if each exists; if it does, update it. Otherwise, create it.
	for crdName, crdYAML := range crdMap {

		crdExists, err := client.CheckCRDExists(crdName)
		if err != nil {
			return fmt.Errorf("unable to identify if %v CRD exists; err: %v", crdName, err)
		}

		if crdExists {
			Log().Debugf("%v CRD present; patching CRD to ensure it is not stale.", crdName)

			if err = patchCRD(crdName, crdYAML); err != nil {
				return fmt.Errorf("could not patch the Trident %s CRD; %v", crdName, err)
			}
		} else {
			Log().Debugf("%v CRD not present; creating a fresh CRD.", crdName)

			if err = createCRD(crdName, crdYAML); err != nil {
				return fmt.Errorf("could not create the Trident %s CRD; %v", crdName, err)
			}
		}
	}

	Log().Info("Applied latest Trident CRDs.")

	return nil
}

// getCRDMapFromBundle creates a map of CRD name to CRD definition from the bundle
func getCRDMapFromBundle(bundle string) map[string]string {
	labelEqualRegex := regexp.MustCompile(`(?m)^\s*name:\s*(?P<crdName>[\w\.]+)$`)
	yamls := strings.Split(bundle, "---")
	crdMap := make(map[string]string)

	for i := range yamls {
		match := labelEqualRegex.FindStringSubmatch(yamls[i])
		for j := range labelEqualRegex.SubexpNames() {
			if j > 0 && j <= len(match) {
				crdMap[match[j]] = yamls[i]
				break
			}
		}
	}

	return crdMap
}

// validateCRDs validates the list of CRDs
func validateCRDs(crdMap map[string]string) error {
	crdMatch := make(map[string]bool)
	var errMessages []string
	var missingCRDs []string
	var extraCRDs []string

	for crdName := range crdMap {
		crdMatch[crdName] = false
	}

	for _, crdName := range CRDnames {
		if _, ok := crdMap[crdName]; ok {
			crdMatch[crdName] = true
		} else {
			missingCRDs = append(missingCRDs, crdName)
		}
	}

	for crdName, isValid := range crdMatch {
		if !isValid {
			extraCRDs = append(extraCRDs, crdName)
		}
	}

	if len(missingCRDs) > 0 {
		errMessages = append(errMessages, fmt.Sprintf("missing CRD(s): %v", missingCRDs))
	}

	if len(extraCRDs) > 0 {
		errMessages = append(errMessages, fmt.Sprintf("unrecognized CRD(s) found: %v", extraCRDs))
	}

	if len(errMessages) > 0 {
		errMsg := strings.Join(errMessages, "; ")
		Log().Errorf(errMsg)
		return fmt.Errorf("CRD validation failed; %v", errMsg)
	}

	return nil
}

// createCRD creates and establishes the CRD.
func createCRD(crdName, crdYAML string) error {
	var returnError error

	// Create the CRDs and wait for them to be registered in Kubernetes.
	Log().Debugf("Installer will create a fresh %v CRD.", crdName)

	if returnError = createCustomResourceDefinition(crdName, crdYAML); returnError != nil {
		return returnError
	}

	// Wait for the CRD to be fully established.
	if returnError = ensureCRDEstablished(crdName); returnError != nil {
		// If CRD registration failed *and* we created the CRDs, clean up by deleting the CRD.
		Log().Errorf("CRD %v not established; %v", crdName, returnError)
		if err := deleteCustomResourceDefinition(crdName, crdYAML); err != nil {
			Log().Errorf("Could not delete CRD %v; %v", crdName, err)
		}

		return returnError
	}

	return returnError
}

func createCustomResourceDefinition(crdName, crdYAML string) (returnError error) {
	returnError = client.CreateObjectByYAML(crdYAML)
	if returnError != nil {
		returnError = fmt.Errorf("could not create custom resource %v in %s; %v", crdName, TridentPodNamespace,
			returnError)
		return
	}
	Log().Debugf("Created custom resource definition %v.", crdName)
	return nil
}

// patchCRD patches an existing CRD to meet Trident's expected specification in the installer.
func patchCRD(crdName, crdYAML string) error {
	currentCRD, err := client.GetCRD(crdName)
	if err != nil {
		return fmt.Errorf("could not retrieve the %v CRD; %v", crdName, err)
	}

	// Generate the deltas between the currentCRD and the new CRD YAML using a json merge patch strategy.
	patchBytes, err := k8sclient.GenericPatch(currentCRD, []byte(crdYAML))
	if err != nil {
		return fmt.Errorf("error in creating the two-way merge patch for %s CRD; %v", crdName, err)
	}

	if err = client.PatchCRD(crdName, patchBytes, types.MergePatchType); err != nil {
		return fmt.Errorf("could not patch custom resource %v in %s; %v", crdName, TridentPodNamespace, err)
	}
	Log().Debugf("Patched custom resource definition %v.", crdName)
	return nil
}

// ensureCRDEstablished waits until a CRD is Established.
func ensureCRDEstablished(crdName string) error {
	checkCRDEstablished := func() error {
		crd, err := client.GetCRD(crdName)
		if err != nil {
			return err
		}
		for _, condition := range crd.Status.Conditions {
			if condition.Type == apiextensionv1.Established {
				switch condition.Status {
				case apiextensionv1.ConditionTrue:
					return nil
				default:
					return fmt.Errorf("CRD %s Established condition is %s", crdName, condition.Status)
				}
			}
		}
		return fmt.Errorf("CRD %s Established condition is not yet available", crdName)
	}

	checkCRDNotify := func(err error, duration time.Duration) {
		Log().WithFields(LogFields{
			"CRD": crdName,
			"err": err,
		}).Debug("CRD not yet established, waiting.")
	}

	checkCRDBackoff := backoff.NewExponentialBackOff()
	checkCRDBackoff.MaxInterval = 5 * time.Second
	checkCRDBackoff.MaxElapsedTime = k8sTimeout

	Log().WithField("CRD", crdName).Trace("Waiting for CRD to be established.")

	if err := backoff.RetryNotify(checkCRDEstablished, checkCRDBackoff, checkCRDNotify); err != nil {
		return fmt.Errorf("CRD was not established after %3.2f seconds", k8sTimeout.Seconds())
	}

	Log().WithField("CRD", crdName).Debug("CRD established.")
	return nil
}

func deleteCustomResourceDefinition(crdName, crdYAML string) (returnError error) {
	var logFields LogFields

	returnError = client.DeleteObjectByYAML(crdYAML, true)
	if returnError != nil {
		returnError = fmt.Errorf("could not delete custom resource definition %v in %s; %v", crdName,
			TridentPodNamespace,
			returnError)
		return
	}
	Log().WithFields(logFields).Infof("Deleted custom resource definition %v.", crdName)
	return nil
}

// protectCustomResourceDefinitions adds finalizers to the CRD definitions to prevent accidental deletion
func protectCustomResourceDefinitions() error {
	for _, crdName := range CRDnames {
		err := client.AddFinalizerToCRD(crdName)
		if err != nil {
			return err
		}
	}
	Log().Info("Added finalizers to custom resource definitions.")
	return nil
}

func createK8SCSIDriver() error {
	// Delete the object in case it already exists and we need to update it
	err := client.DeleteObjectByYAML(k8sclient.GetCSIDriverYAML(getCSIDriverName(), nil, nil), true)
	if err != nil {
		return fmt.Errorf("could not delete csidriver custom resource; %v", err)
	}

	err = client.CreateObjectByYAML(k8sclient.GetCSIDriverYAML(getCSIDriverName(), nil, nil))
	if err != nil {
		return fmt.Errorf("could not create csidriver custom resource; %v", err)
	}

	return nil
}

func createRBACObjects() (returnError error) {
	var logFields LogFields

	labels := make(map[string]string)
	labels[TridentCSILabelKey] = TridentCSILabelValue

	daemonSetlabels := make(map[string]string)
	daemonSetlabels[TridentNodeLabelKey] = TridentNodeLabelValue

	// Defining a closure to perform the creation of RBAC objects
	createObjectFunc := func(resourcePath, resourceYAML string) error {
		if useYAML && fileExists(resourcePath) {
			returnError = client.CreateObjectByFile(resourcePath)
			logFields = LogFields{"path": resourcePath}
		} else {
			returnError = client.CreateObjectByYAML(resourceYAML)
			logFields = LogFields{}
		}
		return returnError
	}

	// Creating controller RBAC Objects
	// Create service account for controller
	if createObjectFunc(controllerServiceAccountPath,
		k8sclient.GetServiceAccountYAML(getControllerRBACResourceName(csi), nil, labels, nil)) != nil {
		returnError = fmt.Errorf("could not create controller service account; %v", returnError)
		return
	}
	Log().WithFields(logFields).Info("Created controller service account.")

	// Create role (trident-namespaced) for controller
	if createObjectFunc(controllerRolePath,
		k8sclient.GetRoleYAML(client.Flavor(), TridentPodNamespace, getControllerRBACResourceName(csi),
			labels, nil, csi)) != nil {
		returnError = fmt.Errorf("could not create controller role; %v", returnError)
		return
	}
	Log().WithFields(logFields).Info("Created controller role.")

	// Create role binding (trident-namespaced) for controller
	if createObjectFunc(controllerRoleBindingPath,
		k8sclient.GetRoleBindingYAML(client.Flavor(), TridentPodNamespace, getControllerRBACResourceName(csi),
			labels, nil, csi)) != nil {
		returnError = fmt.Errorf("could not create controller role binding; %v", returnError)
		return
	}
	Log().WithFields(logFields).Info("Created controller role binding.")

	// Create cluster role for controller
	if createObjectFunc(controllerClusterRolePath,
		k8sclient.GetClusterRoleYAML(client.Flavor(), getControllerRBACResourceName(csi), labels, nil, csi)) != nil {
		returnError = fmt.Errorf("could not create controller cluster role; %v", returnError)
		return
	}
	Log().WithFields(logFields).Info("Created controller cluster role.")

	// Create cluster role binding for controller
	if createObjectFunc(controllerClusterRoleBindingPath,
		k8sclient.GetClusterRoleBindingYAML(TridentPodNamespace, getControllerRBACResourceName(csi), client.Flavor(),
			labels, nil, csi)) != nil {
		returnError = fmt.Errorf("could not create controller cluster role binding; %v", returnError)
		return
	}
	Log().WithFields(logFields).Info("Created controller cluster role binding.")

	// Creating node linux RBAC Objects
	// Create service account for node linux
	if createObjectFunc(nodeLinuxServiceAccountPath,
		k8sclient.GetServiceAccountYAML(getNodeRBACResourceName(false), nil, daemonSetlabels, nil)) != nil {
		returnError = fmt.Errorf("could not create node linux service account; %v", returnError)
		return
	}
	Log().WithFields(logFields).Info("Created node linux service account.")

	// Create node role & rolebinding only if PSP is supported instead of creating an empty resource
	// This way it is made more clear that the service account isn't supposed to have access to anything
	if isPSPSupported() {
		// Create role (trident-namespaced) for node linux
		if createObjectFunc(nodeLinuxRolePath,
			k8sclient.GetRoleYAML(client.Flavor(), TridentPodNamespace, getNodeRBACResourceName(false),
				daemonSetlabels, nil, csi)) != nil {
			returnError = fmt.Errorf("could not create node linux role; %v", returnError)
			return
		}
		Log().WithFields(logFields).Info("Created node linux role.")

		// Create role binding (trident-namespaced) for node linux
		if createObjectFunc(nodeLinuxRoleBindingPath,
			k8sclient.GetRoleBindingYAML(client.Flavor(), TridentPodNamespace, getNodeRBACResourceName(false),
				daemonSetlabels, nil, csi)) != nil {
			returnError = fmt.Errorf("could not create node linux role binding; %v", returnError)
			return
		}
		Log().WithFields(logFields).Info("Created node linux role binding.")
	}

	// Creating node windows RBAC Objects
	if windows {
		if createObjectFunc(nodeWindowsServiceAccountPath,
			k8sclient.GetServiceAccountYAML(getNodeRBACResourceName(true), nil, daemonSetlabels, nil)) != nil {
			returnError = fmt.Errorf("could not create node windows service account; %v", returnError)
			return
		}
		Log().WithFields(logFields).Info("Created node windows service account.")

		// Create node role & rolebinding only if PSP is supported instead of creating an empty resource
		// This way it is made more clear that the service account isn't supposed to have access to anything
		if isPSPSupported() {
			// Create role (trident-namespaced) for node windows
			if createObjectFunc(nodeWindowsRolePath,
				k8sclient.GetRoleYAML(client.Flavor(), TridentPodNamespace, getNodeRBACResourceName(true),
					daemonSetlabels, nil, csi)) != nil {
				returnError = fmt.Errorf("could not create node windows role; %v", returnError)
				return
			}
			Log().WithFields(logFields).Info("Created node windows role.")

			// Create role binding (trident-namespaced) for node windows
			if createObjectFunc(nodeWindowsRoleBindingPath,
				k8sclient.GetRoleBindingYAML(client.Flavor(), TridentPodNamespace, getNodeRBACResourceName(true),
					daemonSetlabels, nil, csi)) != nil {
				returnError = fmt.Errorf("could not create node windows role binding; %v", returnError)
				return
			}
			Log().WithFields(logFields).Info("Created node windows role binding.")
		}
	}

	// If OpenShift, add Trident to security context constraint(s)
	if client.Flavor() == k8sclient.FlavorOpenShift {
		sccUsers := []string{getControllerRBACResourceName(true), getNodeRBACResourceName(false)}
		if windows {
			sccUsers = append(sccUsers, getNodeRBACResourceName(true))
		}
		for _, user := range sccUsers {
			// Identify the label to add based on the resource name
			_, label := getAppLabelForResource(user)
			// Create multiple SCC with name same as 'user'
			// This will be changed in the future to accomodate one SCC to hold all three users
			if returnError = CreateOpenShiftTridentSCC(user, strings.Split(label, "=")[1]); returnError != nil {
				returnError = fmt.Errorf("could not create security context constraint; %v", returnError)
				return
			}
			Log().WithFields(LogFields{
				"scc":  "trident",
				"user": user,
			}).Info("Created Trident's security context constraint.")
		}
	}

	return
}

func removeRBACObjects(logLevel log.Level) (anyErrors bool) {
	labels := make(map[string]string)
	labels[TridentCSILabelKey] = TridentCSILabelValue

	daemonSetlabels := make(map[string]string)
	daemonSetlabels[TridentNodeLabelKey] = TridentNodeLabelValue

	logFunc := func(fields LogFields) func(args ...interface{}) {
		if logLevel >= log.DebugLevel {
			return Log().WithFields(fields).Debug
		} else {
			return Log().WithFields(fields).Info
		}
	}

	deleteObjectFunc := func(resourceYAML, deletefailMsg, deleteSuccessMsg string) {
		if err := client.DeleteObjectByYAML(resourceYAML, true); err != nil {
			Log().WithField("error", err).Warning(deletefailMsg)
			anyErrors = true
		} else {
			logFunc(LogFields{})(deleteSuccessMsg)
		}
	}

	// Remove RBAC objects of name 'trident-csi' from previous installations if found
	// Delete service account
	deleteObjectFunc(
		k8sclient.GetServiceAccountYAML(getServiceAccountName(true), nil, nil, nil),
		"Could not delete trident-csi service account.",
		"Deleted trident-csi service account.",
	)

	// Delete cluster role
	deleteObjectFunc(
		k8sclient.GetClusterRoleYAML(client.Flavor(), getClusterRoleName(true), nil, nil, csi),
		"Could not delete trident-csi cluster role.",
		"Deleted trident-csi cluster role.",
	)

	// Delete cluster role binding
	deleteObjectFunc(
		k8sclient.GetClusterRoleBindingYAML(TridentPodNamespace, getClusterRoleBindingName(true), client.Flavor(), nil,
			nil, csi),
		"Could not delete trident-csi cluster role binding.",
		"Deleted trident-csi cluster role binding.",
	)

	// Remove RBAC objects - ServiceAccount, ClusterRole, ClusterRoleBinding for each of the controller,
	// node linux and node windows components

	// DELETING Controller RBAC objects
	// Delete controller service account
	deleteObjectFunc(
		k8sclient.GetServiceAccountYAML(getControllerRBACResourceName(csi), nil, labels, nil),
		"Could not delete controller service account.",
		"Deleted controller service account.",
	)

	// Delete controller cluster role
	deleteObjectFunc(
		k8sclient.GetClusterRoleYAML(client.Flavor(), getControllerRBACResourceName(csi), labels, nil, csi),
		"Could not delete controller cluster role.",
		"Deleted controller cluster role.",
	)

	// Delete controller cluster role binding
	deleteObjectFunc(
		k8sclient.GetClusterRoleBindingYAML(TridentPodNamespace, getControllerRBACResourceName(csi),
			client.Flavor(), labels, nil, csi),
		"Could not delete controller cluster role binding.",
		"Deleted controller cluster role binding.",
	)

	// Delete controller role
	deleteObjectFunc(
		k8sclient.GetRoleYAML(client.Flavor(), TridentPodNamespace, getControllerRBACResourceName(csi), labels, nil,
			csi),
		"Could not delete controller role.",
		"Deleted controller role.",
	)

	// Delete controller role binding
	deleteObjectFunc(
		k8sclient.GetRoleBindingYAML(client.Flavor(), TridentPodNamespace, getControllerRBACResourceName(csi),
			labels, nil, csi),
		"Could not delete controller role binding.",
		"Deleted controller role binding.",
	)

	// DELETING node linux RBAC objects
	// Delete node linux service account
	deleteObjectFunc(
		k8sclient.GetServiceAccountYAML(getNodeRBACResourceName(false), nil, daemonSetlabels, nil),
		"Could not delete node linux service account.",
		"Deleted node linux service account.",
	)

	// Delete node linux cluster role, role bindings
	deleteObjectFunc(
		k8sclient.GetClusterRoleYAML(client.Flavor(), getNodeRBACResourceName(false),
			daemonSetlabels, nil, csi),
		"Could not delete node linux cluster role.",
		"Deleted node linux cluster role.",
	)

	deleteObjectFunc(
		k8sclient.GetClusterRoleBindingYAML(TridentPodNamespace, getNodeRBACResourceName(false), client.Flavor(),
			daemonSetlabels, nil, csi),
		"Could not delete node linux cluster role binding.",
		"Deleted node linux cluster role binding.",
	)

	// Delete node linux role
	deleteObjectFunc(
		k8sclient.GetRoleYAML(client.Flavor(), TridentPodNamespace, getNodeRBACResourceName(false),
			daemonSetlabels, nil, csi),
		"Could not delete node linux role.",
		"Deleted node linux role.",
	)

	// Delete node linux role binding
	deleteObjectFunc(
		k8sclient.GetRoleBindingYAML(client.Flavor(), TridentPodNamespace, getNodeRBACResourceName(false),
			daemonSetlabels, nil, csi),
		"Could not delete node linux role binding.",
		"Deleted node linux role binding.",
	)

	// DELETING node windows RBAC objects
	// Delete node windows service account
	deleteObjectFunc(
		k8sclient.GetServiceAccountYAML(getNodeRBACResourceName(true), nil, daemonSetlabels, nil),
		"Could not delete node windows service account.",
		"Deleted node windows service account.",
	)

	// Delete node windows cluster role, role bindings
	deleteObjectFunc(
		k8sclient.GetClusterRoleYAML(client.Flavor(), getNodeRBACResourceName(true),
			daemonSetlabels, nil, csi),
		"Could not delete node windows cluster role.",
		"Deleted node windows cluster role.",
	)

	deleteObjectFunc(
		k8sclient.GetClusterRoleBindingYAML(TridentPodNamespace, getNodeRBACResourceName(true), client.Flavor(),
			daemonSetlabels, nil, csi),
		"Could not delete node windows cluster role binding.",
		"Deleted node windows cluster role binding.",
	)

	// Delete node windows role
	deleteObjectFunc(
		k8sclient.GetRoleYAML(client.Flavor(), TridentPodNamespace, getNodeRBACResourceName(true),
			daemonSetlabels, nil, csi),
		"Could not delete node windows role.",
		"Deleted node windows role.",
	)

	// Delete node windows role binding
	deleteObjectFunc(
		k8sclient.GetRoleBindingYAML(client.Flavor(), TridentPodNamespace, getNodeRBACResourceName(true),
			daemonSetlabels, nil, csi),
		"Could not delete node windows role binding.",
		"Deleted node windows role binding.",
	)

	// If OpenShift, delete Trident's security context constraint
	if client.Flavor() == k8sclient.FlavorOpenShift {
		user := TridentLegacy
		if csi {
			user = TridentCSI
		}
		sccUsers := []string{
			user,
			getControllerRBACResourceName(true),
			getNodeRBACResourceName(false),
			getNodeRBACResourceName(true),
		}
		for _, user := range sccUsers {
			var label string
			if user == TridentLegacy {
				label = TridentLegacyLabelValue
			} else {
				_, label = getAppLabelForResource(user)
				label = strings.Split(label, "=")[1]
			}
			if err := DeleteOpenShiftTridentSCC(user, label); err != nil {
				Log().WithField("error", err).Warning("Could not delete security context constraint.")
				anyErrors = true
			} else {
				logFunc(LogFields{
					"scc":  "trident",
					"user": user,
				})("Deleted Trident's security context constraint.")
			}
		}
	}

	return
}

func validateTridentDeployment() error {
	deployment, err := readDeploymentFromFile(deploymentPath)
	if err != nil {
		return fmt.Errorf("could not load deployment YAML file; %v", err)
	}

	// Check the deployment label
	labels := deployment.Labels
	if labels[appLabelKey] != appLabelValue {
		return fmt.Errorf("the Trident deployment must have the label \"%s: %s\"",
			appLabelKey, appLabelValue)
	}

	// Check the pod label
	labels = deployment.Spec.Template.Labels
	if labels[appLabelKey] != appLabelValue {
		return fmt.Errorf("the Trident deployment's pod template must have the label \"%s: %s\"",
			appLabelKey, appLabelValue)
	}

	tridentImage = ""
	for _, container := range deployment.Spec.Template.Spec.Containers {
		if container.Name == tridentconfig.ContainerTrident {
			tridentImage = container.Image
		}
	}
	if tridentImage == "" {
		return fmt.Errorf("the Trident deployment must define the %s container", tridentconfig.ContainerTrident)
	} else {
		Log().WithField("image", tridentImage).Debug("Read Trident image from custom YAML.")
	}

	return nil
}

func validateTridentPodSecurityPolicy(podSecurityPolicyPath string) error {
	securityPolicy, err := readPodSecurityPolicyFromFile(podSecurityPolicyPath)
	if err != nil {
		return fmt.Errorf("could not load pod security policy YAML file; %v", err)
	}

	// Check the security settings, CSI Trident requires enhanced privileges for performing mounts
	spec := securityPolicy.Spec
	if !spec.Privileged {
		return fmt.Errorf("trident's pod security policy must allow privileged pods")
	}
	if spec.AllowPrivilegeEscalation != nil && !*spec.AllowPrivilegeEscalation {
		return fmt.Errorf("trident's pod security policy must allow privilege escalation")
	}
	if !spec.HostIPC {
		return fmt.Errorf("trident's pod security policy must allow hostIPC")
	}
	if !spec.HostPID {
		return fmt.Errorf("trident's pod security policy must allow hostPID")
	}
	if !spec.HostNetwork {
		return fmt.Errorf("trident's pod security policy must allow hostNetwork")
	}

	return nil
}

func validateTridentService() error {
	service, err := readServiceFromFile(servicePath)
	if err != nil {
		return fmt.Errorf("could not load service YAML file; %v", err)
	}

	// Check the service label
	labels := service.Labels
	if labels[appLabelKey] != appLabelValue {
		return fmt.Errorf("the Trident service must have the label \"%s: %s\"",
			appLabelKey, appLabelValue)
	}

	return nil
}

func validateTridentDaemonSet(yamlPath string) error {
	daemonset, err := readDaemonSetFromFile(yamlPath)
	if err != nil {
		return fmt.Errorf("could not load DaemonSet YAML file; %v", err)
	}

	// Check the DaemonSet label
	labels := daemonset.Labels
	if labels[TridentNodeLabelKey] != TridentNodeLabelValue {
		return fmt.Errorf("the Trident DaemonSet must have the label \"%s: %s\"",
			TridentNodeLabelKey, TridentNodeLabelValue)
	}

	// Check the pod label
	labels = daemonset.Spec.Template.Labels
	if labels[TridentNodeLabelKey] != TridentNodeLabelValue {
		return fmt.Errorf("the Trident DaemonSet's pod template must have the label \"%s: %s\"",
			TridentNodeLabelKey, TridentNodeLabelValue)
	}

	tridentImage := ""
	for _, container := range daemonset.Spec.Template.Spec.Containers {
		if container.Name == tridentconfig.ContainerTrident {
			tridentImage = container.Image
		}
	}
	if tridentImage == "" {
		return fmt.Errorf("the Trident DaemonSet must define the %s container", tridentconfig.ContainerTrident)
	}

	return nil
}

func waitForTridentPod() (*v1.Pod, error) {
	var deployment *appsv1.Deployment
	var pod *v1.Pod
	var err error

	checkPodRunning := func() error {
		deployment, err = client.GetDeploymentByLabel(appLabel, false)
		if err != nil {
			return err
		}

		// If Trident was just uninstalled, there could be multiple pods for a brief time.  Calling GetPodByLabel
		// ensures only one is running.
		pod, err = client.GetPodByLabel(appLabel, false)
		if err != nil {
			return err
		}

		// Ensure the pod hasn't been deleted.
		if pod.DeletionTimestamp != nil {
			return errors.New("trident pod is terminating")
		}

		// Ensure the pod is running
		if pod.Status.Phase != v1.PodRunning {
			return errors.New("trident pod is not running")
		}

		// Ensure the pod spec contains the correct image.  The running container may report a different
		// image name if there are multiple tags for the same image hash, but the pod spec should be correct.
		for _, container := range pod.Spec.Containers {
			if container.Name == TridentMainContainer {
				if container.Image != tridentImage {
					return fmt.Errorf("trident pod spec reports a different image (%s) than required (%s)",
						container.Image, tridentImage)
				}
			}
		}

		// Ensure the Trident controller container is the correct image.
		tridentContainerOK := false
		for _, container := range pod.Status.ContainerStatuses {
			if container.Name == TridentMainContainer {
				if container.State.Running == nil {
					return errors.New("trident container is not running")
				} else if !container.Ready {
					return errors.New("trident container is not ready")
				}
				tridentContainerOK = true
			}
		}

		if !tridentContainerOK {
			return fmt.Errorf("running container %s not found in trident deployment", TridentMainContainer)
		}

		return nil
	}

	podNotify := func(err error, duration time.Duration) {
		Log().WithFields(LogFields{
			"status":    err,
			"increment": duration,
		}).Debugf("Trident pod not yet running, waiting.")
	}
	podBackoff := backoff.NewExponentialBackOff()
	podBackoff.MaxElapsedTime = k8sTimeout

	Log().Info("Waiting for Trident pod to start.")

	if err := backoff.RetryNotify(checkPodRunning, podBackoff, podNotify); err != nil {

		// Build up an error message with as much detail as available.
		var errMessages []string
		errMessages = append(errMessages,
			fmt.Sprintf("Trident pod was not running after %3.2f seconds.", k8sTimeout.Seconds()))

		if pod != nil {
			if pod.Status.Phase != "" {
				errMessages = append(errMessages, fmt.Sprintf("Pod status is %s.", pod.Status.Phase))
				if pod.Status.Message != "" {
					errMessages = append(errMessages, pod.Status.Message)
				}
			}
			errMessages = append(errMessages,
				fmt.Sprintf("Use '%s describe pod %s -n %s' for more information.",
					client.CLI(), pod.Name, client.Namespace()))
		}

		Log().Error(strings.Join(errMessages, " "))
		return nil, err
	}

	Log().WithFields(LogFields{
		"deployment": deployment.Name,
		"pod":        pod.Name,
		"namespace":  TridentPodNamespace,
	}).Info("Trident pod started.")

	return pod, nil
}

func waitForRESTInterface() error {
	var version string

	checkRESTInterface := func() error {
		cliCommand := []string{"tridentctl", "version", "-o", "json"}
		versionJSON, err := client.Exec(TridentPodName, tridentconfig.ContainerTrident, cliCommand)
		if err != nil {
			if len(versionJSON) > 0 {
				err = fmt.Errorf("%v; %s", err, strings.TrimSpace(string(versionJSON)))
			}
			return err
		}

		var versionResponse api.VersionResponse
		err = json.Unmarshal(versionJSON, &versionResponse)
		if err != nil {
			return err
		}

		version = versionResponse.Server.Version
		return nil
	}
	restNotify := func(err error, duration time.Duration) {
		Log().WithFields(LogFields{
			"error":     err,
			"increment": duration,
		}).Debugf("REST interface not yet up, waiting.")
	}
	restBackoff := backoff.NewExponentialBackOff()
	restBackoff.MaxElapsedTime = k8sTimeout

	Log().Info("Waiting for Trident REST interface.")

	if err := backoff.RetryNotify(checkRESTInterface, restBackoff, restNotify); err != nil {
		Log().Errorf("Trident REST interface was not available after %3.2f seconds.", k8sTimeout.Seconds())
		return err
	}

	Log().WithField("version", version).Info("Trident REST interface is up.")

	return nil
}

// readDeploymentFromFile parses and returns a deployment object from a file.
func readDeploymentFromFile(filePath string) (*appsv1.Deployment, error) {
	var deployment appsv1.Deployment

	yamlBytes, err := ioutil.ReadFile(filePath)
	if err != nil {
		return nil, err
	}
	err = yaml.Unmarshal(yamlBytes, &deployment)
	if err != nil {
		return nil, err
	}
	return &deployment, nil
}

// readServiceFromFile parses and returns a service object from a file.
func readPodSecurityPolicyFromFile(filePath string) (*policy.PodSecurityPolicy, error) {
	var securityPolicy policy.PodSecurityPolicy

	yamlBytes, err := ioutil.ReadFile(filePath)
	if err != nil {
		return nil, err
	}
	err = yaml.Unmarshal(yamlBytes, &securityPolicy)
	if err != nil {
		return nil, err
	}
	return &securityPolicy, nil
}

// readServiceFromFile parses and returns a service object from a file.
func readServiceFromFile(filePath string) (*v1.Service, error) {
	var service v1.Service

	yamlBytes, err := ioutil.ReadFile(filePath)
	if err != nil {
		return nil, err
	}
	err = yaml.Unmarshal(yamlBytes, &service)
	if err != nil {
		return nil, err
	}
	return &service, nil
}

// readDaemonSetFromFile parses and returns a DaemonSet object from a file.
func readDaemonSetFromFile(filePath string) (*appsv1.DaemonSet, error) {
	var daemonset appsv1.DaemonSet

	yamlBytes, err := ioutil.ReadFile(filePath)
	if err != nil {
		return nil, err
	}
	err = yaml.Unmarshal(yamlBytes, &daemonset)
	if err != nil {
		return nil, err
	}
	return &daemonset, nil
}

// CreateOpenShiftTridentSCC creates an SCC solely for use with the trident user. This only works for OpenShift.
func CreateOpenShiftTridentSCC(user, appLabelVal string) error {
	// Remove trident user from built-in SCC from previous installation
	if user == "trident-installer" {
		_ = client.RemoveTridentUserFromOpenShiftSCC("trident-installer", "privileged")
	} else if strings.Contains(appLabelValue, "csi") {
		_ = client.RemoveTridentUserFromOpenShiftSCC("trident-csi", "privileged")
	} else {
		_ = client.RemoveTridentUserFromOpenShiftSCC("trident", "anyuid")
	}

	labels := make(map[string]string)
	labels["app"] = appLabelVal

	err := client.CreateObjectByYAML(k8sclient.GetOpenShiftSCCYAML(user, user, TridentPodNamespace, labels, nil,
		isLinuxNodeSCCUser(user)))
	if err != nil {
		return fmt.Errorf("cannot create trident's scc; %v", err)
	}
	return nil
}

// DeleteOpenShiftTridentSCC deletes the trident-only SCC that the trident user uses. This only works for OpenShift.
func DeleteOpenShiftTridentSCC(user, labelVal string) error {
	labels := make(map[string]string)
	labels["app"] = labelVal

	err := client.DeleteObjectByYAML(
		k8sclient.GetOpenShiftSCCYAML(user, user, TridentPodNamespace, labels, nil, isLinuxNodeSCCUser(user)), true)
	if err != nil {
		return fmt.Errorf("%s; %v", "could not delete trident's scc", err)
	}
	return nil
}

func getCRDClient() (*crdclient.Clientset, error) {
	var crdClient *crdclient.Clientset

	createCRDClient := func() error {
		var err error
		crdClient, err = client.GetCRDClient()
		return err
	}

	createCRDClientNotify := func(err error, duration time.Duration) {
		Log().WithFields(LogFields{
			"increment": duration.Truncate(100 * time.Millisecond),
			"message":   err.Error(),
		}).Debug("CRD client not yet created, waiting.")
	}

	createCRDClientBackoff := backoff.NewExponentialBackOff()
	createCRDClientBackoff.InitialInterval = 1 * time.Second
	createCRDClientBackoff.RandomizationFactor = 0.1
	createCRDClientBackoff.Multiplier = 1.414
	createCRDClientBackoff.MaxInterval = 5 * time.Second
	createCRDClientBackoff.MaxElapsedTime = k8sTimeout

	Log().Debug("Creating CRD client.")

	if err := backoff.RetryNotify(createCRDClient, createCRDClientBackoff, createCRDClientNotify); err != nil {
		return nil, err
	}

	Log().Debug("Created CRD client.")

	return crdClient, nil
}

func getControllerRBACResourceName(csi bool) string {
	if csi {
		return TridentControllerResourceName
	}
	return TridentLegacy
}

func getNodeRBACResourceName(windows bool) string {
	if windows {
		return TridentNodeWindowsResourceName
	}
	return TridentNodeLinuxResourceName
}

func getServiceAccountName(csi bool) string {
	if csi {
		return TridentCSI
	} else {
		return TridentLegacy
	}
}

func getClusterRoleName(csi bool) string {
	if csi {
		return TridentCSI
	} else {
		return TridentLegacy
	}
}

func getClusterRoleBindingName(csi bool) string {
	if csi {
		return TridentCSI
	} else {
		return TridentLegacy
	}
}

func getPSPName() string {
	return TridentPSP
}

func getServiceName() string {
	return TridentCSI
}

func getProtocolSecretName() string {
	return TridentCSI
}

func getEncryptionSecretName() string {
	return TridentEncryptionKeys
}

func getResourceQuotaName() string {
	return TridentCSI
}

func getDeploymentName(csi bool) string {
	if csi {
		return TridentDeploymentName
	} else {
		return TridentLegacy
	}
}

func getDaemonSetName(windows bool) string {
	if windows {
		return TridentWindowsDaemonsetName
	} else {
		return TridentLinuxDaemonsetName
	}
}

func getCSIDriverName() string {
	return CSIDriver
}

// getAppLabelForResource returns the right app labels for RBAC resource name passed
func getAppLabelForResource(resourceName string) (map[string]string, string) {
	var label string
	labelMap := make(map[string]string, 1)
	if !strings.Contains(resourceName, "node") {
		labelMap[TridentNodeLabelKey] = TridentCSILabelValue
		label = TridentCSILabel
	} else {
		labelMap[TridentCSILabelKey] = TridentNodeLabelValue
		label = TridentNodeLabel
	}
	return labelMap, label
}

func isPSPSupported() bool {
	pspRemovedVersion := versionutils.MustParseMajorMinorVersion(tridentconfig.PodSecurityPoliciesRemovedKubernetesVersion)
	return client.ServerVersion().LessThan(pspRemovedVersion)
}

func isLinuxNodeSCCUser(user string) bool {
	return user == TridentNodeLinuxResourceName
}<|MERGE_RESOLUTION|>--- conflicted
+++ resolved
@@ -208,15 +208,10 @@
 		"The name of the legacy PVC used by Trident, will ensure this does not exist.")
 	installCmd.Flags().StringVar(&pvName, "pv", DefaultPVName,
 		"The name of the legacy PV used by Trident, will ensure this does not exist.")
-<<<<<<< HEAD
-	installCmd.Flags().StringVar(&tridentImage, "trident-image", "", "Trident container image. When installing Trident "+
-		"from a private image registry, this flag must be set to the path of the container image.")
+	installCmd.Flags().StringVar(&tridentImage, "trident-image", "",
+		"Trident container image. When installing Trident from a private image registry, this flag must be set to the path of the container image.")
 	installCmd.Flags().StringVar(&tridentImageRegistry, "trident-image-registry", "",
 		"The address/port of an internal image registry containing trident images.")
-=======
-	installCmd.Flags().StringVar(&tridentImage, "trident-image", "",
-		"Trident container image. When installing Trident from a private image registry, this flag must be set to the path of the container image.")
->>>>>>> 15a28789
 	installCmd.Flags().StringVar(&logFormat, "log-format", "text", "The Trident logging format (text, json).")
 	installCmd.Flags().StringVar(&logWorkflows, "log-workflows", "", "A comma-delimited list of Trident "+
 		"workflows for which to enable trace logging.")
