--- conflicted
+++ resolved
@@ -112,11 +112,8 @@
 	VolumeURL       = "/" + OrchestratorName + "/v" + OrchestratorAPIVersion + "/volume"
 	TransactionURL  = "/" + OrchestratorName + "/v" + OrchestratorAPIVersion + "/txn"
 	StorageClassURL = "/" + OrchestratorName + "/v" + OrchestratorAPIVersion + "/storageclass"
-<<<<<<< HEAD
+	NodeURL         = "/" + OrchestratorName + "/v" + OrchestratorAPIVersion + "/node"
 	SnapshotURL     = "/" + OrchestratorName + "/v" + OrchestratorAPIVersion + "/snapshot"
-=======
-	NodeURL         = "/" + OrchestratorName + "/v" + OrchestratorAPIVersion + "/node"
->>>>>>> b103cff9
 	StoreURL        = "/" + OrchestratorName + "/store"
 
 	UsingPassthroughStore bool
