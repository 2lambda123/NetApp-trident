// Copyright 2019 NetApp, Inc. All Rights Reserved.

package persistentstore

import (
	"encoding/json"
	"errors"
	"fmt"
	"io/ioutil"
	"os"
	"path/filepath"
	"strings"
	"sync"

	"github.com/ghodss/yaml"
	log "github.com/sirupsen/logrus"

	"github.com/netapp/trident/config"
	"github.com/netapp/trident/storage"
	sc "github.com/netapp/trident/storage_class"
	drivers "github.com/netapp/trident/storage_drivers"
	"github.com/netapp/trident/utils"
)

type PassthroughClient struct {
	liveBackends map[string]*storage.Backend
	bootBackends []*storage.BackendPersistent
	version      *PersistentStateVersion
}

// NewPassthroughClient returns a client that satisfies the
// persistent_store.Client interface, which is used by the orchestrator
// during bootstrapping.  The passthrough store uses the storage as
// the source of truth, so it doesn't actually store anything.  Instead,
// the store is pre-populated with backend objects from one or more backend
// config files prior to bootstrapping.  The volume info is then read
// directly from the storage controllers during the bootstrapping process.
// The passthrough store does not need to persist any objects, including
// transactions and storage classes, once the orchestrator has started.
// The passthrough store is primarily useful for the Docker Volume Plugin
// use case, which doesn't easily support a separate persistence layer
// and has no support for storage classes.
func NewPassthroughClient(configPath string) (*PassthroughClient, error) {

	client := &PassthroughClient{
		liveBackends: make(map[string]*storage.Backend),
		bootBackends: make([]*storage.BackendPersistent, 0),
		version: &PersistentStateVersion{
			"passthrough",
			config.OrchestratorAPIVersion,
		},
	}

	err := client.initialize(configPath)
	if err != nil {
		return nil, err
	}

	return client, nil
}

// initialize loads one or more driver config files from the specified config path
func (c *PassthroughClient) initialize(configPath string) error {

	if configPath == "" {
		return errors.New("passthrough store initialization failed, config path must be specified")
	}

	// Check path
	configPathInfo, err := os.Stat(configPath)
	if err != nil {
		if os.IsNotExist(err) {
			return errors.New("passthrough store initialization failed, config path does not exist")
		} else {
			return err
		}
	}

	if configPathInfo.Mode().IsDir() {

		// If config path is a directory, load all config files.
		log.WithField("configPath", configPath).Debug("Passthrough store loading config directory.")

		files, err := ioutil.ReadDir(configPath)
		if err != nil {
			return err
		}

		for _, file := range files {
			// Skip all non-regular files
			if !file.Mode().IsRegular() {
				continue
			}
			err = c.loadBackend(filepath.Join(configPath, file.Name()))
			if err != nil {
				return err
			}
		}
		return nil

	} else if configPathInfo.Mode().IsRegular() {

		// If config path is a single file, just load it.
		return c.loadBackend(configPath)

	} else {
		return errors.New("passthrough store initialization failed, invalid config path")
	}
}

// loadBackend loads a single driver config file from the specified path
func (c *PassthroughClient) loadBackend(configPath string) error {

	log.WithField("configPath", configPath).Debug("Passthrough store loading config file.")

	// Read config file
	fileContents, err := ioutil.ReadFile(configPath)
	if err != nil {
		log.WithFields(log.Fields{
			"configPath": configPath,
			"error":      err,
		}).Fatal("Passthrough store could not read configuration file.")
	}

	// Convert config file to persistent backend JSON
	backendJSON, err := c.unmarshalConfig(fileContents)
	if err != nil {
		return err
	}

	var backend storage.BackendPersistent
	err = json.Unmarshal([]byte(backendJSON), &backend)
	if err != nil {
		return err
	}

	c.bootBackends = append(c.bootBackends, &backend)
	return nil
}

// unmarshalConfig accepts a driver JSON/YAML config and converts it to a persistent backend
// JSON config as needed by the bootstrapping process.
func (c *PassthroughClient) unmarshalConfig(fileContents []byte) (string, error) {

	// Convert config (JSON or YAML) to JSON
	configJSONBytes, err := yaml.YAMLToJSON(fileContents)
	if err != nil {
		return "", err
	}
	configJSON := string(configJSONBytes)

	commonConfig, err := drivers.ValidateCommonSettings(configJSON)
	if err != nil {
		return "", fmt.Errorf("input failed validation: %v", err)
	}

	var configType string
	switch commonConfig.StorageDriverName {
	case drivers.OntapNASStorageDriverName,
		drivers.OntapNASQtreeStorageDriverName,
		drivers.OntapNASFlexGroupStorageDriverName,
		drivers.OntapSANStorageDriverName:
		configType = "ontap_config"
	case drivers.SolidfireSANStorageDriverName:
		configType = "solidfire_config"
	case drivers.EseriesIscsiStorageDriverName:
		configType = "eseries_config"
	case drivers.AWSNFSStorageDriverName:
		configType = "aws_config"
	case drivers.FakeStorageDriverName:
		configType = "fake_config"
	default:
		return "", fmt.Errorf("unknown storage driver: %v", commonConfig.StorageDriverName)
	}

	persistentBackend := &storage.BackendPersistent{
		Version: config.OrchestratorAPIVersion,
		Config:  storage.PersistentStorageBackendConfig{},
		Name:    "",
		//Online:  true,
		State: storage.Online,
	}
	persistentBackendJSON, _ := json.Marshal(persistentBackend)

	oldConfig := `"config":{}`
	newConfig := `"config":{"` + configType + `":` + configJSON + "}"
	return strings.Replace(string(persistentBackendJSON), oldConfig, newConfig, 1), nil
}

func (c *PassthroughClient) GetType() StoreType {
	return PassthroughStore
}

func (c *PassthroughClient) Stop() error {
	c.liveBackends = make(map[string]*storage.Backend)
	c.bootBackends = make([]*storage.BackendPersistent, 0)
	return nil
}

func (c *PassthroughClient) GetConfig() *ClientConfig {
	return &ClientConfig{}
}

func (c *PassthroughClient) GetVersion() (*PersistentStateVersion, error) {
	return c.version, nil
}

func (c *PassthroughClient) SetVersion(version *PersistentStateVersion) error {
	return nil
}

func (c *PassthroughClient) AddBackend(backend *storage.Backend) error {

	// The passthrough store persists backends for the purpose of contacting
	// the storage controllers.  If the store ever needs to write backends
	// back to a file system for subsequent bootstrapping, that logic will live
	// here and in UpdateBackend().
	log.WithField("backend", backend.Name).Debugf("Passthrough store adding backend.")
	c.liveBackends[backend.Name] = backend
	return nil
}

func (c *PassthroughClient) GetBackend(backendName string) (*storage.BackendPersistent, error) {

	existingBackend, ok := c.liveBackends[backendName]
	if !ok {
		return nil, NewPersistentStoreError(KeyNotFoundErr, backendName)
	}

	return existingBackend.ConstructPersistent(), nil
}

func (c *PassthroughClient) UpdateBackend(backend *storage.Backend) error {

	if _, ok := c.liveBackends[backend.Name]; !ok {
		return NewPersistentStoreError(KeyNotFoundErr, backend.Name)
	}

	log.Debugf("Passthrough store updating backend: %s", backend.Name)
	c.liveBackends[backend.Name] = backend
	return nil
}

func (c *PassthroughClient) DeleteBackend(backend *storage.Backend) error {

	if _, ok := c.liveBackends[backend.Name]; !ok {
		return NewPersistentStoreError(KeyNotFoundErr, backend.Name)
	}

	delete(c.liveBackends, backend.Name)
	return nil
}

// ReplaceBackendAndUpdateVolumes renames a backend and updates all volumes to
// reflect the new backend name
func (c *PassthroughClient) ReplaceBackendAndUpdateVolumes(
	origBackend, newBackend *storage.Backend) error {
	//TODO
	return NewPersistentStoreError(NotSupported, "")
}

// GetBackends is called by the orchestrator during bootstrapping, so the
// passthrough store returns the persistent backend objects it read from config
// files.
func (c *PassthroughClient) GetBackends() ([]*storage.BackendPersistent, error) {

	backendList := make([]*storage.BackendPersistent, 0)

	for _, backend := range c.bootBackends {
		backendList = append(backendList, backend)
	}

	return backendList, nil
}

func (c *PassthroughClient) DeleteBackends() error {
	c.liveBackends = make(map[string]*storage.Backend)
	return nil
}

func (c *PassthroughClient) AddVolume(vol *storage.Volume) error {
	return nil
}

// GetVolume is not called by the orchestrator, which caches all volumes in
// memory after bootstrapping.  So this method need not do anything.
func (c *PassthroughClient) GetVolume(volName string) (*storage.VolumeExternal, error) {
	return nil, NewPersistentStoreError(KeyNotFoundErr, volName)
}

func (c *PassthroughClient) UpdateVolume(vol *storage.Volume) error {
	return nil
}

func (c *PassthroughClient) DeleteVolume(vol *storage.Volume) error {
	return nil
}

func (c *PassthroughClient) DeleteVolumeIgnoreNotFound(vol *storage.Volume) error {
	return nil
}

// GetVolumes gets up-to-date volume info from each storage backend.  To increase
// efficiency, it contacts each backend in a separate goroutine.  Because multiple
// backends may be managed by the orchestrator, the passthrough layer should remain
// as responsive as possible even if a backend is unavailable or returns an error
// during volume discovery.
func (c *PassthroughClient) GetVolumes() ([]*storage.VolumeExternal, error) {

	volumeChannel := make(chan *storage.VolumeExternalWrapper)

	var waitGroup sync.WaitGroup
	waitGroup.Add(len(c.liveBackends))

	// Get volumes from each backend in a goroutine
	for _, backend := range c.liveBackends {
		go c.getVolumesFromBackend(backend, volumeChannel, &waitGroup)
	}

	// Close the channel when all other goroutines are done
	go func() {
		waitGroup.Wait()
		close(volumeChannel)
	}()

	// Read the volumes as they come in from the goroutines
	volumes := make([]*storage.VolumeExternal, 0)
	for wrapper := range volumeChannel {
		if wrapper.Error != nil {
			log.Error(wrapper.Error)
		} else {
			volumes = append(volumes, wrapper.Volume)
		}
	}

	return volumes, nil
}

// getVolumesFromBackend reads all of the volumes managed by a single backend.
// This method is designed to run in a goroutine, so it passes its results back
// via a channel that is shared by all such goroutines.
func (c *PassthroughClient) getVolumesFromBackend(
	backend *storage.Backend, volumeChannel chan *storage.VolumeExternalWrapper,
	waitGroup *sync.WaitGroup,
) {
	defer waitGroup.Done()

	// Create a channel that each backend can use, then copy values from
	// there to the common channel until the backend channel is closed.
	backendChannel := make(chan *storage.VolumeExternalWrapper)
	go backend.Driver.GetVolumeExternalWrappers(backendChannel)
	for volume := range backendChannel {
		if volume.Volume != nil {
			volume.Volume.Backend = backend.Name
		}
		volumeChannel <- volume
	}
}

func (c *PassthroughClient) DeleteVolumes() error {
	return nil
}

func (c *PassthroughClient) AddVolumeTransaction(volTxn *VolumeTransaction) error {
	return nil
}

func (c *PassthroughClient) GetVolumeTransactions() ([]*VolumeTransaction, error) {
	return make([]*VolumeTransaction, 0), nil
}

func (c *PassthroughClient) GetExistingVolumeTransaction(volTxn *VolumeTransaction) (*VolumeTransaction, error) {
	return nil, nil
}

func (c *PassthroughClient) DeleteVolumeTransaction(volTxn *VolumeTransaction) error {
	return nil
}

func (c *PassthroughClient) AddStorageClass(sc *sc.StorageClass) error {
	return nil
}

func (c *PassthroughClient) GetStorageClass(scName string) (*sc.Persistent, error) {
	return nil, NewPersistentStoreError(KeyNotFoundErr, scName)
}

func (c *PassthroughClient) GetStorageClasses() ([]*sc.Persistent, error) {
	return make([]*sc.Persistent, 0), nil
}

func (c *PassthroughClient) DeleteStorageClass(sc *sc.StorageClass) error {
	return nil
}

<<<<<<< HEAD
func (c *PassthroughClient) AddSnapshot(snapshot *storage.Snapshot) error {
	return nil
}

func (c *PassthroughClient) GetSnapshot(snapshotID string) (*storage.SnapshotExternal, error) {
	return nil, nil
=======
func (c *PassthroughClient) AddOrUpdateNode(n *utils.Node) error {
	return nil
}

func (c *PassthroughClient) GetNode(nName string) (*utils.Node, error) {
	return nil, NewPersistentStoreError(KeyNotFoundErr, nName)
}

func (c *PassthroughClient) GetNodes() ([]*utils.Node, error) {
	return make([]*utils.Node, 0), nil
}

func (c *PassthroughClient) DeleteNode(n *utils.Node) error {
	return nil
>>>>>>> b103cff9
}<|MERGE_RESOLUTION|>--- conflicted
+++ resolved
@@ -393,27 +393,26 @@
 	return nil
 }
 
-<<<<<<< HEAD
+func (c *PassthroughClient) AddOrUpdateNode(n *utils.Node) error {
+	return nil
+}
+
+func (c *PassthroughClient) GetNode(nName string) (*utils.Node, error) {
+	return nil, NewPersistentStoreError(KeyNotFoundErr, nName)
+}
+
+func (c *PassthroughClient) GetNodes() ([]*utils.Node, error) {
+	return make([]*utils.Node, 0), nil
+}
+
+func (c *PassthroughClient) DeleteNode(n *utils.Node) error {
+	return nil
+}
+
 func (c *PassthroughClient) AddSnapshot(snapshot *storage.Snapshot) error {
 	return nil
 }
 
 func (c *PassthroughClient) GetSnapshot(snapshotID string) (*storage.SnapshotExternal, error) {
 	return nil, nil
-=======
-func (c *PassthroughClient) AddOrUpdateNode(n *utils.Node) error {
-	return nil
-}
-
-func (c *PassthroughClient) GetNode(nName string) (*utils.Node, error) {
-	return nil, NewPersistentStoreError(KeyNotFoundErr, nName)
-}
-
-func (c *PassthroughClient) GetNodes() ([]*utils.Node, error) {
-	return make([]*utils.Node, 0), nil
-}
-
-func (c *PassthroughClient) DeleteNode(n *utils.Node) error {
-	return nil
->>>>>>> b103cff9
 }